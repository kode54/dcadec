/*
 * This file is part of libdcadec.
 *
 * This library is free software; you can redistribute it and/or modify it
 * under the terms of the GNU Lesser General Public License as published by the
 * Free Software Foundation; either version 2.1 of the License, or (at your
 * option) any later version.
 *
 * This library is distributed in the hope that it will be useful, but WITHOUT
 * ANY WARRANTY; without even the implied warranty of MERCHANTABILITY or
 * FITNESS FOR A PARTICULAR PURPOSE. See the GNU Lesser General Public License
 * for more details.
 *
 * You should have received a copy of the GNU Lesser General Public License
 * along with this library; if not, write to the Free Software Foundation,
 * Inc., 51 Franklin Street, Fifth Floor, Boston, MA 02110-1301 USA
 */

#ifndef COMMON_H
#define COMMON_H

#include <stdlib.h>
#include <stdio.h>
#include <stdint.h>
#include <stdbool.h>
#include <stdarg.h>
#include <string.h>
#ifdef _MSC_VER
#define _USE_MATH_DEFINES
#endif
#include <math.h>
#include <errno.h>
#include <assert.h>
#include <limits.h>

#include "compiler.h"
#include "dca_context.h"
#include "ta.h"

#if AT_LEAST_GCC(3, 4)
#define dca_clz(x)  __builtin_clz(x)
#else
static inline int dca_clz(uint32_t x)
{
    int r = 0;

    assert(x);
    if (x & 0xffff0000) { x >>= 16; r |= 16; }
    if (x & 0x0000ff00) { x >>=  8; r |=  8; }
    if (x & 0x000000f0) { x >>=  4; r |=  4; }
    if (x & 0x0000000c) { x >>=  2; r |=  2; }
    if (x & 0x00000002) { x >>=  1; r |=  1; }

    return 31 - r;
}
#endif

#if (defined __GNUC__) && (defined __POPCNT__)
#define dca_popcount(x) __builtin_popcount(x)
#else
static inline int dca_popcount(uint32_t x)
{
    x -= (x >> 1) & 0x55555555;
    x = (x & 0x33333333) + ((x >> 2) & 0x33333333);
    x = (x + (x >> 4)) & 0x0f0f0f0f;
    x += x >> 8;
    return (x + (x >> 16)) & 0x3f;
}
#endif

#define dca_countof(x)  (sizeof(x) / sizeof((x)[0]))

#if AT_LEAST_GCC(4, 8)
#define dca_bswap16(x)  __builtin_bswap16(x)
#else
static inline uint16_t dca_bswap16(uint16_t x)
{
    return (x << 8) | (x >> 8);
}
#endif

#if AT_LEAST_GCC(4, 3)
#define dca_bswap32(x)  __builtin_bswap32(x)
#define dca_bswap64(x)  __builtin_bswap64(x)
<<<<<<< HEAD
#define dca_clz32(x)    __builtin_clz(x)
#define dca_clz64(x)    __builtin_clzll(x)
#define dca_popcount(x) __builtin_popcount(x)
#elif defined(_MSC_VER)
#include <intrin.h>
#define dca_bswap16(x)  _byteswap_ushort(x)
#define dca_bswap32(x)  _byteswap_ulong(x)
#define dca_bswap64(x)  _byteswap_uint64(x)
static unsigned char __inline dca_clz32(uint32_t value)
{
	unsigned long leading_zero = 0;

	if (value)
	{
		_BitScanReverse(&leading_zero, value);
		return (unsigned char)(31 - leading_zero);
	}
	else
	{
		return 32;
	}
}
static unsigned char __inline dca_clz64(uint64_t value)
{
	unsigned long leading_zero = 0;

	union
	{
		struct
		{
			uint32_t low, high;
		} dw;
		uint64_t lw;
	} a;

	a.lw = value;

	if (a.dw.high)
	{
		_BitScanReverse(&leading_zero, a.dw.high);
		return (unsigned char)(31 - leading_zero);
	}
	else
	{
		if (a.dw.low)
		{
			_BitScanReverse(&leading_zero, a.dw.low);
			return (unsigned char)(63 - leading_zero);
		}
		else
		{
			return 64;
		}
	}
}
static __inline uint32_t dca_popcount(uint32_t i)
{
	i = i - ((i >> 1) & 0x55555555);
	i = (i & 0x33333333) + ((i >> 2) & 0x33333333);
	return (((i + (i >> 4)) & 0x0F0F0F0F) * 0x01010101) >> 24;
}
#define inline __inline
#define restrict __restrict
=======
>>>>>>> 0e074384
#else
static inline uint32_t dca_bswap32(uint32_t x)
{
    x = ((x & 0x00ff00ff) << 8) | ((x & 0xff00ff00) >> 8);
    return (x << 16) | (x >> 16);
}

static inline uint64_t dca_bswap64(uint64_t x)
{
    x = ((x & 0x00ff00ff00ff00ff) <<  8) | ((x & 0xff00ff00ff00ff00) >>  8);
    x = ((x & 0x0000ffff0000ffff) << 16) | ((x & 0xffff0000ffff0000) >> 16);
    return (x << 32) | (x >> 32);
}
#endif

<<<<<<< HEAD
#define dca_bswap32_const(x) \
	(((uint32_t)(x) >> 24) | \
	(((uint32_t)(x) >> 8) & 0xFF00) | \
	(((uint32_t)(x) << 8) & 0xFF0000) | \
	(((uint32_t)(x) << 24) & 0xFF000000))
#define dca_countof(x)  (sizeof(x) / sizeof((x)[0]))

#if __BYTE_ORDER__ == __ORDER_LITTLE_ENDIAN__
#define DCA_16LE(x) ((uint16_t)(x))
#define DCA_32LE(x) ((uint32_t)(x))
#define DCA_64LE(x) ((uint64_t)(x))
#define DCA_16BE(x) dca_bswap16(x)
#define DCA_32BE(x) dca_bswap32(x)
#define DCA_32BE_const(x) dca_bswap32_const(x)
#define DCA_64BE(x) dca_bswap64(x)
#elif __BYTE_ORDER__ == __ORDER_BIG_ENDIAN__
=======
#define DCA_BSWAP16_C(x)    ((((x) & 0x00ff)   <<  8) | (((x) & 0xff00)  >>  8))
#define DCA_BSWAP32_C(x)    ((DCA_BSWAP16_C(x) << 16) | (DCA_BSWAP16_C(x >> 16)))
#define DCA_BSWAP64_C(x)    ((DCA_BSWAP32_C(x) << 32) | (DCA_BSWAP32_C(x >> 32)))

#if HAVE_BIGENDIAN
>>>>>>> 0e074384
#define DCA_16LE(x) dca_bswap16(x)
#define DCA_32LE(x) dca_bswap32(x)
#define DCA_64LE(x) dca_bswap64(x)
#define DCA_16BE(x) ((uint16_t)(x))
#define DCA_32BE(x) ((uint32_t)(x))
#define DCA_32BE_const(x) ((uint32_t)(x))
#define DCA_64BE(x) ((uint64_t)(x))
#define DCA_16LE_C(x)   DCA_BSWAP16_C(x)
#define DCA_32LE_C(x)   DCA_BSWAP32_C(x)
#define DCA_64LE_C(x)   DCA_BSWAP64_C(x)
#define DCA_16BE_C(x)   (x)
#define DCA_32BE_C(x)   (x)
#define DCA_64BE_C(x)   (x)
#else
#define DCA_16LE(x) ((uint16_t)(x))
#define DCA_32LE(x) ((uint32_t)(x))
#define DCA_64LE(x) ((uint64_t)(x))
#define DCA_16BE(x) dca_bswap16(x)
#define DCA_32BE(x) dca_bswap32(x)
#define DCA_64BE(x) dca_bswap64(x)
#define DCA_16LE_C(x)   (x)
#define DCA_32LE_C(x)   (x)
#define DCA_64LE_C(x)   (x)
#define DCA_16BE_C(x)   DCA_BSWAP16_C(x)
#define DCA_32BE_C(x)   DCA_BSWAP32_C(x)
#define DCA_64BE_C(x)   DCA_BSWAP64_C(x)
#endif

#define DCA_MIN(a, b)   ((a) < (b) ? (a) : (b))
#define DCA_MAX(a, b)   ((a) > (b) ? (a) : (b))

#define DCA_ALIGN(value, align) \
    (((value) + (align) - 1) & ~((align) - 1))

#define DCA_MEM16BE(data) \
    (((uint32_t)(data)[0] <<  8) | (data)[1])

#define DCA_MEM24BE(data) \
    (((uint32_t)(data)[0] << 16) | DCA_MEM16BE(&(data)[1]))

#define DCA_MEM32BE(data) \
    (((uint32_t)(data)[0] << 24) | DCA_MEM24BE(&(data)[1]))

#define DCA_MEM40BE(data) \
    (((uint64_t)(data)[0] << 32) | DCA_MEM32BE(&(data)[1]))

static inline uint32_t DCA_MEM32NE(const void *data)
{
<<<<<<< HEAD
    void **_ptr = (void **) ptr;
    size_t old_size = ta_get_size(*_ptr);
    size_t new_size = ta_calc_array_size(size, nmemb);
    if (old_size < new_size) {
        ta_free(*_ptr);
        if (!(*_ptr = ta_zalloc_size(parent, new_size)))
            return -DCADEC_ENOMEM;
        return 1;
    }
    return 0;
=======
    uint32_t res;
    memcpy(&res, data, sizeof(res));
    return res;
>>>>>>> 0e074384
}

void dca_format_log(struct dcadec_context *dca, int level,
                    const char *file, int line, const char *fmt, ...)
    __attribute__((format(printf, 5, 6)));

#define DCADEC_LOG_ONCE     0x80000000

#define dca_log(obj, lvl, ...) \
    dca_format_log((obj)->ctx, DCADEC_LOG_##lvl, __FILE__, __LINE__, __VA_ARGS__)

#define dca_log_once(obj, lvl, ...) \
    dca_format_log((obj)->ctx, DCADEC_LOG_##lvl | DCADEC_LOG_ONCE, __FILE__, __LINE__, __VA_ARGS__)

#define DCADEC_FLAG_KEEP_DMIX_MASK  \
    (DCADEC_FLAG_KEEP_DMIX_2CH | DCADEC_FLAG_KEEP_DMIX_6CH)

#define SPEAKER_LAYOUT_MONO         (SPEAKER_MASK_C)
#define SPEAKER_LAYOUT_STEREO       (SPEAKER_MASK_L | SPEAKER_MASK_R)
#define SPEAKER_LAYOUT_2POINT1      (SPEAKER_LAYOUT_STEREO | SPEAKER_MASK_LFE1)
#define SPEAKER_LAYOUT_3_0          (SPEAKER_LAYOUT_STEREO | SPEAKER_MASK_C)
#define SPEAKER_LAYOUT_2_1          (SPEAKER_LAYOUT_STEREO | SPEAKER_MASK_Cs)
#define SPEAKER_LAYOUT_3_1          (SPEAKER_LAYOUT_3_0 | SPEAKER_MASK_Cs)
#define SPEAKER_LAYOUT_2_2          (SPEAKER_LAYOUT_STEREO | SPEAKER_MASK_Ls | SPEAKER_MASK_Rs)
#define SPEAKER_LAYOUT_5POINT0      (SPEAKER_LAYOUT_3_0 | SPEAKER_MASK_Ls | SPEAKER_MASK_Rs)
#define SPEAKER_LAYOUT_7POINT0_WIDE (SPEAKER_LAYOUT_5POINT0 | SPEAKER_MASK_Lw | SPEAKER_MASK_Rw)
#define SPEAKER_LAYOUT_7POINT1_WIDE (SPEAKER_LAYOUT_7POINT0_WIDE | SPEAKER_MASK_LFE1)

enum WaveTag {
    TAG_RIFF    = 0x46464952,
    TAG_WAVE    = 0x45564157,
    TAG_data    = 0x61746164,
    TAG_fmt     = 0x20746d66
};

// WAVEFORMATEXTENSIBLE speakers
enum WaveSpeaker {
    WAVESPKR_FL,  WAVESPKR_FR,  WAVESPKR_FC,  WAVESPKR_LFE,
    WAVESPKR_BL,  WAVESPKR_BR,  WAVESPKR_FLC, WAVESPKR_FRC,
    WAVESPKR_BC,  WAVESPKR_SL,  WAVESPKR_SR,  WAVESPKR_TC,
    WAVESPKR_TFL, WAVESPKR_TFC, WAVESPKR_TFR, WAVESPKR_TBL,
    WAVESPKR_TBC, WAVESPKR_TBR,

    WAVESPKR_COUNT
};

// Table 6-22: Loudspeaker masks
enum SpeakerMask {
    SPEAKER_MASK_C      = 0x00000001,
    SPEAKER_MASK_L      = 0x00000002,
    SPEAKER_MASK_R      = 0x00000004,
    SPEAKER_MASK_Ls     = 0x00000008,
    SPEAKER_MASK_Rs     = 0x00000010,
    SPEAKER_MASK_LFE1   = 0x00000020,
    SPEAKER_MASK_Cs     = 0x00000040,
    SPEAKER_MASK_Lsr    = 0x00000080,
    SPEAKER_MASK_Rsr    = 0x00000100,
    SPEAKER_MASK_Lss    = 0x00000200,
    SPEAKER_MASK_Rss    = 0x00000400,
    SPEAKER_MASK_Lc     = 0x00000800,
    SPEAKER_MASK_Rc     = 0x00001000,
    SPEAKER_MASK_Lh     = 0x00002000,
    SPEAKER_MASK_Ch     = 0x00004000,
    SPEAKER_MASK_Rh     = 0x00008000,
    SPEAKER_MASK_LFE2   = 0x00010000,
    SPEAKER_MASK_Lw     = 0x00020000,
    SPEAKER_MASK_Rw     = 0x00040000,
    SPEAKER_MASK_Oh     = 0x00080000,
    SPEAKER_MASK_Lhs    = 0x00100000,
    SPEAKER_MASK_Rhs    = 0x00200000,
    SPEAKER_MASK_Chr    = 0x00400000,
    SPEAKER_MASK_Lhr    = 0x00800000,
    SPEAKER_MASK_Rhr    = 0x01000000,
    SPEAKER_MASK_Cl     = 0x02000000,
    SPEAKER_MASK_Ll     = 0x04000000,
    SPEAKER_MASK_Rl     = 0x08000000,
    SPEAKER_MASK_RSV1   = 0x10000000,
    SPEAKER_MASK_RSV2   = 0x20000000,
    SPEAKER_MASK_RSV3   = 0x40000000,
    SPEAKER_MASK_RSV4   = 0x80000000
};

// Table 6-22: Loudspeaker masks
enum Speaker {
    SPEAKER_C,    SPEAKER_L,    SPEAKER_R,    SPEAKER_Ls,
    SPEAKER_Rs,   SPEAKER_LFE1, SPEAKER_Cs,   SPEAKER_Lsr,
    SPEAKER_Rsr,  SPEAKER_Lss,  SPEAKER_Rss,  SPEAKER_Lc,
    SPEAKER_Rc,   SPEAKER_Lh,   SPEAKER_Ch,   SPEAKER_Rh,
    SPEAKER_LFE2, SPEAKER_Lw,   SPEAKER_Rw,   SPEAKER_Oh,
    SPEAKER_Lhs,  SPEAKER_Rhs,  SPEAKER_Chr,  SPEAKER_Lhr,
    SPEAKER_Rhr,  SPEAKER_Cl,   SPEAKER_Ll,   SPEAKER_Rl,
    SPEAKER_RSV1, SPEAKER_RSV2, SPEAKER_RSV3, SPEAKER_RSV4,

    SPEAKER_COUNT
};

// Table 7-1: Sync words
enum SyncWord {
    SYNC_WORD_CORE      = 0x7ffe8001,
    SYNC_WORD_CORE_LE   = 0xfe7f0180,
    SYNC_WORD_CORE_LE14 = 0xff1f00e8,
    SYNC_WORD_CORE_BE14 = 0x1fffe800,
    SYNC_WORD_REV1AUX   = 0x9a1105a0,
    SYNC_WORD_REV2AUX   = 0x7004c070,
    SYNC_WORD_XCH       = 0x5a5a5a5a,
    SYNC_WORD_XXCH      = 0x47004a03,
    SYNC_WORD_X96       = 0x1d95f262,
    SYNC_WORD_XBR       = 0x655e315e,
    SYNC_WORD_LBR       = 0x0a801921,
    SYNC_WORD_XLL       = 0x41a29547,
    SYNC_WORD_EXSS      = 0x64582025,
    SYNC_WORD_EXSS_LE   = 0x58642520,
    SYNC_WORD_CORE_EXSS = 0x02b09261,
};

// Table 7-10: Loudspeaker bit mask for speaker activity
enum SpeakerPair {
    SPEAKER_PAIR_C      = 0x0001,
    SPEAKER_PAIR_LR     = 0x0002,
    SPEAKER_PAIR_LsRs   = 0x0004,
    SPEAKER_PAIR_LFE1   = 0x0008,
    SPEAKER_PAIR_Cs     = 0x0010,
    SPEAKER_PAIR_LhRh   = 0x0020,
    SPEAKER_PAIR_LsrRsr = 0x0040,
    SPEAKER_PAIR_Ch     = 0x0080,
    SPEAKER_PAIR_Oh     = 0x0100,
    SPEAKER_PAIR_LcRc   = 0x0200,
    SPEAKER_PAIR_LwRw   = 0x0400,
    SPEAKER_PAIR_LssRss = 0x0800,
    SPEAKER_PAIR_LFE2   = 0x1000,
    SPEAKER_PAIR_LhsRhs = 0x2000,
    SPEAKER_PAIR_Chr    = 0x4000,
    SPEAKER_PAIR_LhrRhr = 0x8000,
    SPEAKER_PAIR_ALL_1  = 0x5199,
    SPEAKER_PAIR_ALL_2  = 0xae66
};

// Table 7-11: Representation type
enum RepresentationType {
    REPR_TYPE_LtRt  = 2,
    REPR_TYPE_LhRh  = 3
};

// Table 7-15: Core/extension mask
enum ExtensionMask {
    CSS_CORE    = 0x001,
    CSS_XXCH    = 0x002,
    CSS_X96     = 0x004,
    CSS_XCH     = 0x008,
    EXSS_CORE   = 0x010,
    EXSS_XBR    = 0x020,
    EXSS_XXCH   = 0x040,
    EXSS_X96    = 0x080,
    EXSS_LBR    = 0x100,
    EXSS_XLL    = 0x200,
    EXSS_RSV1   = 0x400,
    EXSS_RSV2   = 0x800
};

// Table 8-8: Downmix type
enum DownMixType {
    DMIX_TYPE_1_0,
    DMIX_TYPE_LoRo,
    DMIX_TYPE_LtRt,
    DMIX_TYPE_3_0,
    DMIX_TYPE_2_1,
    DMIX_TYPE_2_2,
    DMIX_TYPE_3_1,

    DMIX_TYPE_COUNT
};

#endif<|MERGE_RESOLUTION|>--- conflicted
+++ resolved
@@ -82,7 +82,6 @@
 #if AT_LEAST_GCC(4, 3)
 #define dca_bswap32(x)  __builtin_bswap32(x)
 #define dca_bswap64(x)  __builtin_bswap64(x)
-<<<<<<< HEAD
 #define dca_clz32(x)    __builtin_clz(x)
 #define dca_clz64(x)    __builtin_clzll(x)
 #define dca_popcount(x) __builtin_popcount(x)
@@ -146,8 +145,6 @@
 }
 #define inline __inline
 #define restrict __restrict
-=======
->>>>>>> 0e074384
 #else
 static inline uint32_t dca_bswap32(uint32_t x)
 {
@@ -163,30 +160,11 @@
 }
 #endif
 
-<<<<<<< HEAD
-#define dca_bswap32_const(x) \
-	(((uint32_t)(x) >> 24) | \
-	(((uint32_t)(x) >> 8) & 0xFF00) | \
-	(((uint32_t)(x) << 8) & 0xFF0000) | \
-	(((uint32_t)(x) << 24) & 0xFF000000))
-#define dca_countof(x)  (sizeof(x) / sizeof((x)[0]))
-
-#if __BYTE_ORDER__ == __ORDER_LITTLE_ENDIAN__
-#define DCA_16LE(x) ((uint16_t)(x))
-#define DCA_32LE(x) ((uint32_t)(x))
-#define DCA_64LE(x) ((uint64_t)(x))
-#define DCA_16BE(x) dca_bswap16(x)
-#define DCA_32BE(x) dca_bswap32(x)
-#define DCA_32BE_const(x) dca_bswap32_const(x)
-#define DCA_64BE(x) dca_bswap64(x)
-#elif __BYTE_ORDER__ == __ORDER_BIG_ENDIAN__
-=======
 #define DCA_BSWAP16_C(x)    ((((x) & 0x00ff)   <<  8) | (((x) & 0xff00)  >>  8))
 #define DCA_BSWAP32_C(x)    ((DCA_BSWAP16_C(x) << 16) | (DCA_BSWAP16_C(x >> 16)))
 #define DCA_BSWAP64_C(x)    ((DCA_BSWAP32_C(x) << 32) | (DCA_BSWAP32_C(x >> 32)))
 
 #if HAVE_BIGENDIAN
->>>>>>> 0e074384
 #define DCA_16LE(x) dca_bswap16(x)
 #define DCA_32LE(x) dca_bswap32(x)
 #define DCA_64LE(x) dca_bswap64(x)
@@ -235,22 +213,9 @@
 
 static inline uint32_t DCA_MEM32NE(const void *data)
 {
-<<<<<<< HEAD
-    void **_ptr = (void **) ptr;
-    size_t old_size = ta_get_size(*_ptr);
-    size_t new_size = ta_calc_array_size(size, nmemb);
-    if (old_size < new_size) {
-        ta_free(*_ptr);
-        if (!(*_ptr = ta_zalloc_size(parent, new_size)))
-            return -DCADEC_ENOMEM;
-        return 1;
-    }
-    return 0;
-=======
     uint32_t res;
     memcpy(&res, data, sizeof(res));
     return res;
->>>>>>> 0e074384
 }
 
 void dca_format_log(struct dcadec_context *dca, int level,
