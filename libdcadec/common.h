--- conflicted
+++ resolved
@@ -131,15 +131,12 @@
 #error Unsupported compiler
 #endif
 
-<<<<<<< HEAD
 #define dca_bswap32_const(x) \
 	(((uint32_t)(x) >> 24) | \
 	(((uint32_t)(x) >> 8) & 0xFF00) | \
 	(((uint32_t)(x) << 8) & 0xFF0000) | \
 	(((uint32_t)(x) << 24) & 0xFF000000))
-=======
 #define dca_countof(x)  (sizeof(x) / sizeof((x)[0]))
->>>>>>> 4dac9007
 
 #if __BYTE_ORDER__ == __ORDER_LITTLE_ENDIAN__
 #define DCA_16LE(x) ((uint16_t)(x))
