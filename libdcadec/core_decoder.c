/*
 * This file is part of libdcadec.
 *
 * This library is free software; you can redistribute it and/or modify it
 * under the terms of the GNU Lesser General Public License as published by the
 * Free Software Foundation; either version 2.1 of the License, or (at your
 * option) any later version.
 *
 * This library is distributed in the hope that it will be useful, but WITHOUT
 * ANY WARRANTY; without even the implied warranty of MERCHANTABILITY or
 * FITNESS FOR A PARTICULAR PURPOSE. See the GNU Lesser General Public License
 * for more details.
 *
 * You should have received a copy of the GNU Lesser General Public License
 * along with this library; if not, write to the Free Software Foundation,
 * Inc., 51 Franklin Street, Fifth Floor, Boston, MA 02110-1301 USA
 */

#include "common.h"
#include "bitstream.h"
#include "interpolator.h"
#include "idct.h"
#include "fixed_math.h"
#include "core_decoder.h"
#include "exss_parser.h"
#include "dmix_tables.h"

#include "core_tables.h"
#include "core_huffman.h"
#include "core_vectors.h"

enum HeaderType {
    HEADER_CORE,
    HEADER_XCH,
    HEADER_XXCH
};

enum AudioMode {
    AMODE_MONO,             // Mode 0: A (mono)
    AMODE_MONO_DUAL,        // Mode 1: A + B (dual mono)
    AMODE_STEREO,           // Mode 2: L + R (stereo)
    AMODE_STEREO_SUMDIFF,   // Mode 3: (L+R) + (L-R) (sum-diff)
    AMODE_STEREO_TOTAL,     // Mode 4: LT + RT (left and right total)
    AMODE_3F,               // Mode 5: C + L + R
    AMODE_2F1R,             // Mode 6: L + R + S
    AMODE_3F1R,             // Mode 7: C + L + R + S
    AMODE_2F2R,             // Mode 8: L + R + SL + SR
    AMODE_3F2R,             // Mode 9: C + L + R + SL + SR

    AMODE_COUNT
};

enum ExtAudioType {
    EXT_AUDIO_XCH   = 0,
    EXT_AUDIO_X96   = 2,
    EXT_AUDIO_XXCH  = 6
};

enum LFEFlag {
    LFE_FLAG_NONE,
    LFE_FLAG_128,
    LFE_FLAG_64,
    LFE_FLAG_INVALID
};

static const int8_t prm_ch_to_spkr_map[AMODE_COUNT][5] = {
    { SPEAKER_C,        -1,         -1,         -1,         -1 },
    { SPEAKER_L, SPEAKER_R,         -1,         -1,         -1 },
    { SPEAKER_L, SPEAKER_R,         -1,         -1,         -1 },
    { SPEAKER_L, SPEAKER_R,         -1,         -1,         -1 },
    { SPEAKER_L, SPEAKER_R,         -1,         -1,         -1 },
    { SPEAKER_C, SPEAKER_L, SPEAKER_R ,         -1,         -1 },
    { SPEAKER_L, SPEAKER_R, SPEAKER_Cs,         -1          -1 },
    { SPEAKER_C, SPEAKER_L, SPEAKER_R , SPEAKER_Cs,         -1 },
    { SPEAKER_L, SPEAKER_R, SPEAKER_Ls, SPEAKER_Rs,         -1 },
    { SPEAKER_C, SPEAKER_L, SPEAKER_R,  SPEAKER_Ls, SPEAKER_Rs }
};

static const uint8_t audio_mode_ch_mask[AMODE_COUNT] = {
    SPEAKER_LAYOUT_MONO,
    SPEAKER_LAYOUT_STEREO,
    SPEAKER_LAYOUT_STEREO,
    SPEAKER_LAYOUT_STEREO,
    SPEAKER_LAYOUT_STEREO,
    SPEAKER_LAYOUT_3_0,
    SPEAKER_LAYOUT_2_1,
    SPEAKER_LAYOUT_3_1,
    SPEAKER_LAYOUT_2_2,
    SPEAKER_LAYOUT_5POINT0
};

// 5.3.1 - Bit stream header
static int parse_frame_header(struct core_decoder *core)
{
    // Frame type
    bool normal_frame = bits_get1(&core->bits);

    // Deficit sample count
    if (bits_get(&core->bits, 5) != NUM_PCMBLOCK_SAMPLES - 1) {
        core_err("Invalid deficit sample count");
        return normal_frame ? -DCADEC_EBADDATA : -DCADEC_ENOSUP;
    }

    // CRC present flag
    core->crc_present = bits_get1(&core->bits);

    // Number of PCM sample blocks
    core->npcmblocks = bits_get(&core->bits, 7) + 1;
    if (core->npcmblocks & (NUM_SUBBAND_SAMPLES - 1)) {
        core_err("Invalid number of PCM sample blocks (%d)", core->npcmblocks);
        return (core->npcmblocks < 6 || normal_frame) ? -DCADEC_EBADDATA : -DCADEC_ENOSUP;
    }

    // Primary frame byte size
    core->frame_size = bits_get(&core->bits, 14) + 1;
    if (core->frame_size < 96) {
        core_err("Invalid core frame size");
        return -DCADEC_EBADDATA;
    }

    // Audio channel arrangement
    core->audio_mode = bits_get(&core->bits, 6);
    if (core->audio_mode >= AMODE_COUNT) {
        core_err("Unsupported audio channel arrangement (%d)", core->audio_mode);
        return -DCADEC_ENOSUP;
    }

    // Core audio sampling frequency
    core->sample_rate = sample_rates[bits_get(&core->bits, 4)];
    if (!core->sample_rate) {
        core_err("Invalid core audio sampling frequency");
        return -DCADEC_EBADDATA;
    }

    // Transmission bit rate
    core->bit_rate = bit_rates[bits_get(&core->bits, 5)];
    if (core->bit_rate == -1) {
        core_err("Invalid transmission bit rate");
        return -DCADEC_EBADDATA;
    }

    // Reserved field
    bits_skip1(&core->bits);

    // Embedded dynamic range flag
    core->drc_present = bits_get1(&core->bits);

    // Embedded time stamp flag
    core->ts_present = bits_get1(&core->bits);

    // Auxiliary data flag
    core->aux_present = bits_get1(&core->bits);

    // HDCD mastering flag
    bits_skip1(&core->bits);

    // Extension audio descriptor flag
    core->ext_audio_type = bits_get(&core->bits, 3);

    // Extended coding flag
    core->ext_audio_present = bits_get1(&core->bits);

    // Audio sync word insertion flag
    core->sync_ssf = bits_get1(&core->bits);

    // Low frequency effects flag
    core->lfe_present = bits_get(&core->bits, 2);
    if (core->lfe_present == LFE_FLAG_INVALID) {
        core_err("Invalid low frequency effects flag");
        return -DCADEC_EBADDATA;
    }

    // Predictor history flag switch
    core->predictor_history = bits_get1(&core->bits);

    // Header CRC check bytes
    if (core->crc_present)
        bits_skip(&core->bits, 16);

    // Multirate interpolator switch
    core->filter_perfect = bits_get1(&core->bits);

    // Encoder software revision
    bits_skip(&core->bits, 4);

    // Copy history
    bits_skip(&core->bits, 2);

    // Source PCM resolution
    int pcmr_index = bits_get(&core->bits, 3);
    core->source_pcm_res = sample_res[pcmr_index];
    if (!core->source_pcm_res) {
        core_err("Invalid source PCM resolution");
        return -DCADEC_EBADDATA;
    }
    core->es_format = !!(pcmr_index & 1);

    // Front sum/difference flag
    core->sumdiff_front = bits_get1(&core->bits);

    // Surround sum/difference flag
    core->sumdiff_surround = bits_get1(&core->bits);

    // Dialog normalization / unspecified
    bits_skip(&core->bits, 4);

    return 0;
}

// 5.3.2 - Primary audio coding header
static int parse_coding_header(struct core_decoder *core, enum HeaderType header, int xch_base)
{
    int ch, n, ret, header_size = 0, header_pos = core->bits.index;

    switch (header) {
    case HEADER_CORE:
        // Number of subframes
        core->nsubframes = bits_get(&core->bits, 4) + 1;

        // Number of primary audio channels
        core->nchannels = bits_get(&core->bits, 3) + 1;
        if (core->nchannels != audio_mode_nch[core->audio_mode]) {
            core_err("Invalid number of primary audio channels (%d) for audio "
                     "channel arrangement (%d)", core->nchannels, core->audio_mode);
            return -DCADEC_EBADDATA;
        }
        assert(core->nchannels <= MAX_CHANNELS - 2);

        core->ch_mask = audio_mode_ch_mask[core->audio_mode];

        // Add LFE channel if present
        if (core->lfe_present)
            core->ch_mask |= SPEAKER_MASK_LFE1;
        break;

    case HEADER_XCH:
        core->nchannels = audio_mode_nch[core->audio_mode] + 1;
        assert(core->nchannels <= MAX_CHANNELS - 1);
        core->ch_mask |= SPEAKER_MASK_Cs;
        break;

    case HEADER_XXCH:
        // Channel set header length
        header_size = bits_get(&core->bits, 7) + 1;

        // Check CRC
        if (core->xxch_crc_present && (ret = bits_check_crc(&core->bits, header_pos, header_pos + header_size * 8)) < 0) {
            core_err("Invalid XXCH channel set header checksum");
            return ret;
        }

        // Number of channels in a channel set
        int nchannels = bits_get(&core->bits, 3) + 1;
        if (nchannels > MAX_CHANNELS_XXCH) {
            core_err_once("Unsupported number of XXCH channels (%d)", nchannels);
            return -DCADEC_ENOSUP;
        }
        core->nchannels = audio_mode_nch[core->audio_mode] + nchannels;
        assert(core->nchannels <= MAX_CHANNELS);

        // Loudspeaker layout mask
        unsigned int mask = bits_get(&core->bits, core->xxch_mask_nbits - SPEAKER_Cs);
        core->xxch_spkr_mask = mask << SPEAKER_Cs;

        if (dca_popcount(core->xxch_spkr_mask) != nchannels) {
            core_err("Invalid XXCH speaker layout mask (%#x)", core->xxch_spkr_mask);
            return -DCADEC_EBADDATA;
        }

        if (core->xxch_core_mask & core->xxch_spkr_mask) {
            core_err("XXCH speaker layout mask (%#x) overlaps with core (%#x)",
                     core->xxch_spkr_mask, core->xxch_core_mask);
            return -DCADEC_EBADDATA;
        }

        // Combine core and XXCH masks together
        core->ch_mask = core->xxch_core_mask | core->xxch_spkr_mask;

        // Downmix coefficients present in stream
        if (bits_get1(&core->bits)) {
            // Downmix already performed by encoder
            core->xxch_dmix_embedded = bits_get1(&core->bits);

            // Downmix scale factor
            unsigned int index = bits_get(&core->bits, 6) * 4 - 44;
            if (index >= dca_countof(dmix_table_inv)) {
                core_err("Invalid XXCH downmix scale index");
                return -DCADEC_EBADDATA;
            }
            core->xxch_dmix_scale_inv = dmix_table_inv[index];

            // Downmix channel mapping mask
            for (ch = 0; ch < nchannels; ch++) {
                mask = bits_get(&core->bits, core->xxch_mask_nbits);
                if ((mask & core->xxch_core_mask) != mask) {
                    core_err("Invalid XXCH downmix channel mapping mask (%#x)", mask);
                    return -DCADEC_EBADDATA;
                }
                core->xxch_dmix_mask[ch] = mask;
            }

            // Downmix coefficients
            int *coeff_ptr = core->xxch_dmix_coeff;
            for (ch = 0; ch < nchannels; ch++) {
                for (n = 0; n < core->xxch_mask_nbits; n++) {
                    if (core->xxch_dmix_mask[ch] & (1U << n)) {
                        int code = bits_get(&core->bits, 7);
                        int sign = (code >> 6) - 1;
                        if (code &= 63) {
                            unsigned int index = code * 4 - 4;
                            if (index >= dca_countof(dmix_table)) {
                                core_err("Invalid XXCH downmix coefficient index");
                                return -DCADEC_EBADDATA;
                            }
                            *coeff_ptr++ = (dmix_table[index] ^ sign) - sign;
                        } else {
                            *coeff_ptr++ = 0;
                        }
                    }
                }
            }
        } else {
            core->xxch_dmix_embedded = false;
        }

        break;
    }

    // Subband activity count
    for (ch = xch_base; ch < core->nchannels; ch++) {
        core->nsubbands[ch] = bits_get(&core->bits, 5) + 2;
        if (core->nsubbands[ch] > MAX_SUBBANDS) {
            core_err("Invalid subband activity count");
            return -DCADEC_EBADDATA;
        }
    }

    // High frequency VQ start subband
    for (ch = xch_base; ch < core->nchannels; ch++)
        core->subband_vq_start[ch] = bits_get(&core->bits, 5) + 1;

    // Joint intensity coding index
    for (ch = xch_base; ch < core->nchannels; ch++) {
        if ((n = bits_get(&core->bits, 3)) && header == HEADER_XXCH)
            n += xch_base - 1;
        if (n > core->nchannels) {
            core_err("Invalid joint intensity coding index");
            return -DCADEC_EBADDATA;
        }
        core->joint_intensity_index[ch] = n;
    }

    // Transient mode code book
    for (ch = xch_base; ch < core->nchannels; ch++)
        core->transition_mode_sel[ch] = bits_get(&core->bits, 2);

    // Scale factor code book
    for (ch = xch_base; ch < core->nchannels; ch++) {
        core->scale_factor_sel[ch] = bits_get(&core->bits, 3);
        if (core->scale_factor_sel[ch] == 7) {
            core_err("Invalid scale factor code book");
            return -DCADEC_EBADDATA;
        }
    }

    // Bit allocation quantizer select
    for (ch = xch_base; ch < core->nchannels; ch++) {
        core->bit_allocation_sel[ch] = bits_get(&core->bits, 3);
        if (core->bit_allocation_sel[ch] == 7) {
            core_err("Invalid bit allocation quantizer select");
            return -DCADEC_EBADDATA;
        }
    }

    // Quantization index codebook select
    for (n = 0; n < NUM_CODE_BOOKS; n++)
        for (ch = xch_base; ch < core->nchannels; ch++)
            core->quant_index_sel[ch][n] = bits_get(&core->bits, quant_index_sel_nbits[n]);

    // Scale factor adjustment index
    for (n = 0; n < NUM_CODE_BOOKS; n++)
        for (ch = xch_base; ch < core->nchannels; ch++)
            if (core->quant_index_sel[ch][n] < quant_index_group_size[n])
                core->scale_factor_adj[ch][n] = scale_factor_adj[bits_get(&core->bits, 2)];

    if (header == HEADER_XXCH) {
        // Reserved
        // Byte align
        // CRC16 of channel set header
        if ((ret = bits_seek(&core->bits, header_pos + header_size * 8)) < 0) {
            core_err("Read past end of XXCH channel set header");
            return ret;
        }
    } else {
        // Audio header CRC check word
        if (core->crc_present)
            bits_skip(&core->bits, 16);
    }

    return 0;
}

static int parse_scale(struct core_decoder *core, int *scale_index, int sel)
{
    // Select the root square table
    const int32_t *scale_table;
    size_t scale_size;
    if (sel > 5) {
        scale_table = scale_factors_7bit;
        scale_size = dca_countof(scale_factors_7bit);
    } else {
        scale_table = scale_factors_6bit;
        scale_size = dca_countof(scale_factors_6bit);
    }

    if (sel < 5)
        // If Huffman code was used, the difference of scales was encoded
        *scale_index += bits_get_signed_vlc(&core->bits, &scale_factor_huff[sel]);
    else
        *scale_index = bits_get(&core->bits, sel + 1);

    // Look up scale factor from the root square table
    if ((unsigned int)*scale_index >= scale_size) {
        core_err("Invalid scale factor index");
        return -DCADEC_EBADDATA;
    }

    return scale_table[*scale_index];
}

static int parse_joint_scale(struct core_decoder *core, int sel)
{
    int scale_index;

    if (sel < 5)
        scale_index = bits_get_signed_vlc(&core->bits, &scale_factor_huff[sel]);
    else
        scale_index = bits_get(&core->bits, sel + 1);

    // Bias by 64
    scale_index += 64;

    // Look up joint scale factor
    if ((unsigned int)scale_index >= dca_countof(joint_scale_factors)) {
        core_err("Invalid joint scale factor index");
        return -DCADEC_EBADDATA;
    }

    return joint_scale_factors[scale_index];
}

// 5.4.1 - Primary audio coding side information
static int parse_subframe_header(struct core_decoder *core, int sf,
                                 enum HeaderType header, int xch_base)
{
    int ch, band, ret;

    if (header == HEADER_CORE) {
        // Subsubframe count
        core->nsubsubframes[sf] = bits_get(&core->bits, 2) + 1;

        // Partial subsubframe sample count
        bits_skip(&core->bits, 3);
    }

    // Prediction mode
    for (ch = xch_base; ch < core->nchannels; ch++)
        for (band = 0; band < core->nsubbands[ch]; band++)
            core->prediction_mode[ch][band] = bits_get1(&core->bits);

    // Prediction coefficients VQ address
    for (ch = xch_base; ch < core->nchannels; ch++)
        for (band = 0; band < core->nsubbands[ch]; band++)
            if (core->prediction_mode[ch][band])
                core->prediction_vq_index[ch][band] = bits_get(&core->bits, 12);

    // Bit allocation index
    for (ch = xch_base; ch < core->nchannels; ch++) {
        // Select codebook
        int sel = core->bit_allocation_sel[ch];
        // Not high frequency VQ subbands
        for (band = 0; band < core->subband_vq_start[ch]; band++) {
            int abits;
            if (sel < 5)
                abits = bits_get_unsigned_vlc(&core->bits, &bit_allocation_huff[sel]) + 1;
            else
                abits = bits_get(&core->bits, sel - 1);
            if (abits >= 27) {
                core_err("Invalid bit allocation index");
                return -DCADEC_EBADDATA;
            }
            core->bit_allocation[ch][band] = abits;
        }
    }

    // Transition mode
    for (ch = xch_base; ch < core->nchannels; ch++) {
        // Clear transition mode for all subbands
        memset(core->transition_mode[sf][ch], 0, sizeof(core->transition_mode[0][0]));

        // Transient possible only if more than one subsubframe
        if (core->nsubsubframes[sf] > 1) {
            // Select codebook
            int sel = core->transition_mode_sel[ch];
            // Not high frequency VQ subbands
            for (band = 0; band < core->subband_vq_start[ch]; band++) {
                // Present only if bits allocated
                if (core->bit_allocation[ch][band]) {
                    int trans_ssf = bits_get_unsigned_vlc(&core->bits, &transition_mode_huff[sel]);
                    if (trans_ssf >= 4) {
                        core_err("Invalid transition mode index");
                        return -DCADEC_EBADDATA;
                    }
                    core->transition_mode[sf][ch][band] = trans_ssf;
                }
            }
        }
    }

    // Scale factors
    for (ch = xch_base; ch < core->nchannels; ch++) {
        // Select codebook
        int sel = core->scale_factor_sel[ch];

        // Clear accumulation
        int scale_index = 0;

        // Extract scales for subbands up to VQ
        for (band = 0; band < core->subband_vq_start[ch]; band++) {
            if (core->bit_allocation[ch][band]) {
                if ((ret = parse_scale(core, &scale_index, sel)) < 0)
                    return ret;
                core->scale_factors[ch][band][0] = ret;
                if (core->transition_mode[sf][ch][band]) {
                    if ((ret = parse_scale(core, &scale_index, sel)) < 0)
                        return ret;
                    core->scale_factors[ch][band][1] = ret;
                }
            } else {
                core->scale_factors[ch][band][0] = 0;
            }
        }

        // High frequency VQ subbands
        for (band = core->subband_vq_start[ch]; band < core->nsubbands[ch]; band++) {
            if ((ret = parse_scale(core, &scale_index, sel)) < 0)
                return ret;
            core->scale_factors[ch][band][0] = ret;
        }
    }

    // Joint subband codebook select
    for (ch = xch_base; ch < core->nchannels; ch++) {
        // Only if joint subband coding is enabled
        if (core->joint_intensity_index[ch]) {
            core->joint_scale_sel[ch] = bits_get(&core->bits, 3);
            if (core->joint_scale_sel[ch] == 7) {
                core_err("Invalid joint scale factor code book");
                return -DCADEC_EBADDATA;
            }
        }
    }

    // Scale factors for joint subband coding
    for (ch = xch_base; ch < core->nchannels; ch++) {
        // Only if joint subband coding is enabled
        if (core->joint_intensity_index[ch]) {
            // Select codebook
            int sel = core->joint_scale_sel[ch];
            // Get source channel
            int src_ch = core->joint_intensity_index[ch] - 1;
            for (band = core->nsubbands[ch]; band < core->nsubbands[src_ch]; band++) {
                if ((ret = parse_joint_scale(core, sel)) < 0)
                    return ret;
                core->joint_scale_factors[ch][band] = ret;
            }
        }
    }

    // Dynamic range coefficient
    if (core->drc_present && header == HEADER_CORE)
        bits_skip(&core->bits, 8);

    // Side information CRC check word
    if (core->crc_present)
        bits_skip(&core->bits, 16);

    return 0;
}

static int parse_block_codes(struct core_decoder *core, int *audio, int abits)
{
    // Extract the block code indices from the bit stream
    int code1 = bits_get(&core->bits, block_code_nbits[abits]);
    int code2 = bits_get(&core->bits, block_code_nbits[abits]);
    int levels = quant_levels[abits];
    int offset = (levels - 1) / 2;
    int n;

    // Look up samples from the block code book
    for (n = 0; n < NUM_SUBBAND_SAMPLES / 2; n++) {
        audio[n] = (code1 % levels) - offset;
        code1 /= levels;
    }
    for (; n < NUM_SUBBAND_SAMPLES; n++) {
        audio[n] = (code2 % levels) - offset;
        code2 /= levels;
    }

    if (code1 || code2) {
        core_err("Failed to decode block codes");
        return -DCADEC_EBADDATA;
    }

    return 0;
}

static int parse_huffman_codes(struct core_decoder *core, int *audio, int abits, int sel)
{
    int ret;

    // Extract Huffman codes from the bit stream
    if ((ret = bits_get_signed_vlc_array(&core->bits, audio, NUM_SUBBAND_SAMPLES,
                                         &quant_index_group_huff[abits - 1][sel])) < 0) {
        core_err("Failed to decode huffman codes");
        return ret;
    }

    return 1;
}

static inline int extract_audio(struct core_decoder *core, int *audio, int abits, int ch)
{
    assert(abits >= 0 && abits < 27);

    if (abits == 0) {
        // No bits allocated
        memset(audio, 0, NUM_SUBBAND_SAMPLES * sizeof(*audio));
        return 0;
    }

    if (abits <= NUM_CODE_BOOKS) {
        int sel = core->quant_index_sel[ch][abits - 1];
        if (sel < quant_index_group_size[abits - 1]) {
            // Huffman codes
            return parse_huffman_codes(core, audio, abits, sel);
        }
        if (abits <= 7) {
            // Block codes
            return parse_block_codes(core, audio, abits);
        }
    }

    // No further encoding
    bits_get_signed_array(&core->bits, audio, NUM_SUBBAND_SAMPLES, abits - 3);
    return 0;
}

static inline void dequantize(int *output, const int *input, int step_size,
                              int scale, bool residual)
{
    // Account for quantizer step size
    int64_t step_scale = (int64_t)step_size * scale;
    int shift = 0;

    // Limit scale factor resolution to 22 bits
    if (step_scale > (1 << 23)) {
        shift = 32 - dca_clz(step_scale >> 23);
        step_scale >>= shift;
    }

    // Scale the samples
    if (residual) {
        for (int n = 0; n < NUM_SUBBAND_SAMPLES; n++)
            output[n] += clip23(norm__(input[n] * step_scale, 22 - shift));
    } else {
        for (int n = 0; n < NUM_SUBBAND_SAMPLES; n++)
            output[n]  = clip23(norm__(input[n] * step_scale, 22 - shift));
    }
}

// 5.5 - Primary audio data arrays
static int parse_subframe_audio(struct core_decoder *core, int sf, enum HeaderType header,
                                int xch_base, int *sub_pos, int *lfe_pos)
{
    int ssf, ch, band, ofs;

    // Number of subband samples in this subframe
    int nsamples = core->nsubsubframes[sf] * NUM_SUBBAND_SAMPLES;
    if (*sub_pos + nsamples > core->npcmblocks) {
        core_err("Subband sample buffer overflow");
        return -DCADEC_EBADDATA;
    }

    // VQ encoded subbands
    for (ch = xch_base; ch < core->nchannels; ch++) {
        for (band = core->subband_vq_start[ch]; band < core->nsubbands[ch]; band++) {
            // Extract the VQ address from the bit stream
            int vq_index = bits_get(&core->bits, 10);

            // Get the scale factor
            int scale = core->scale_factors[ch][band][0];

            // Look up the VQ code book for 32 subband samples
            const int8_t *vq_samples = high_freq_samples[vq_index];

            // Scale and take the samples
            int *samples = core->subband_samples[ch][band] + *sub_pos;
            for (int n = 0; n < nsamples; n++)
                samples[n] = clip23(mul4(scale, vq_samples[n]));
        }
    }

    // Low frequency effect data
    if (core->lfe_present && header == HEADER_CORE) {
        // Number of LFE samples in this subframe
        int nlfesamples = 2 * core->lfe_present * core->nsubsubframes[sf];
        assert(nlfesamples <= MAX_LFE_SAMPLES);

        // Extract LFE samples from the bit stream
        int audio[MAX_LFE_SAMPLES];
        bits_get_signed_array(&core->bits, audio, nlfesamples, 8);

        // Extract scale factor index from the bit stream
        unsigned int scale_index = bits_get(&core->bits, 8);
        if (scale_index >= dca_countof(scale_factors_7bit)) {
            core_err("Invalid LFE scale factor index");
            return -DCADEC_EBADDATA;
        }

        // Look up the 7-bit root square quantization table
        int scale = scale_factors_7bit[scale_index];

        // Account for quantizer step size which is 0.035
        int step_scale = mul23(4697620, scale);

        // Scale the LFE samples
        int *samples = core->lfe_samples + *lfe_pos;
        for (int n = 0; n < nlfesamples; n++)
            samples[n] = clip23((audio[n] * step_scale) >> 4);

        // Advance LFE sample pointer for the next subframe
        *lfe_pos += nlfesamples;
    }

    // Audio data
    for (ssf = 0, ofs = *sub_pos; ssf < core->nsubsubframes[sf]; ssf++) {
        for (ch = xch_base; ch < core->nchannels; ch++) {
            // Not high frequency VQ subbands
            for (band = 0; band < core->subband_vq_start[ch]; band++) {
                int abits = core->bit_allocation[ch][band];
                int audio[NUM_SUBBAND_SAMPLES];
                int ret, step_size, trans_ssf, scale;

                // Extract bits from the bit stream
                if ((ret = extract_audio(core, audio, abits, ch)) < 0)
                    return ret;

                // Select quantization step size table
                // Look up quantization step size
                if (core->bit_rate == -2)
                    step_size = step_size_lossless[abits];
                else
                    step_size = step_size_lossy[abits];

                // Identify transient location
                trans_ssf = core->transition_mode[sf][ch][band];

                // Determine proper scale factor
                if (trans_ssf == 0 || ssf < trans_ssf)
                    scale = core->scale_factors[ch][band][0];
                else
                    scale = core->scale_factors[ch][band][1];

                // Adjustment of scale factor
                // Only when SEL indicates Huffman code
                if (ret > 0) {
                    int64_t adj = core->scale_factor_adj[ch][abits - 1];
                    scale = clip23((adj * scale) >> 22);
                }

                dequantize(core->subband_samples[ch][band] + ofs,
                           audio, step_size, scale, false);
            }
        }

        // DSYNC
        if ((ssf == core->nsubsubframes[sf] - 1 || core->sync_ssf)
            && bits_get(&core->bits, 16) != 0xffff) {
            core_err("DSYNC check failed");
            return -DCADEC_EBADDATA;
        }

        ofs += NUM_SUBBAND_SAMPLES;
    }

    // Inverse ADPCM
    for (ch = xch_base; ch < core->nchannels; ch++) {
        for (band = 0; band < core->nsubbands[ch]; band++) {
            // Only if prediction mode is on
            if (core->prediction_mode[ch][band]) {
                int *samples = core->subband_samples[ch][band] + *sub_pos;

                // Extract the VQ index
                int vq_index = core->prediction_vq_index[ch][band];

                // Look up the VQ table for prediction coefficients
                const int16_t *vq_coeffs = adpcm_coeffs[vq_index];
                for (int m = 0; m < nsamples; m++) {
                    int64_t err = INT64_C(0);
                    for (int n = 0; n < NUM_ADPCM_COEFFS; n++)
                        err += (int64_t)samples[m - n - 1] * vq_coeffs[n];
                    samples[m] = clip23(samples[m] + clip23(norm13(err)));
                }
            }
        }
    }

    // Joint subband coding
    for (ch = xch_base; ch < core->nchannels; ch++) {
        // Only if joint subband coding is enabled
        if (core->joint_intensity_index[ch]) {
            // Get source channel
            int src_ch = core->joint_intensity_index[ch] - 1;
            for (band = core->nsubbands[ch]; band < core->nsubbands[src_ch]; band++) {
                int *src = core->subband_samples[src_ch][band] + *sub_pos;
                int *dst = core->subband_samples[    ch][band] + *sub_pos;
                int scale = core->joint_scale_factors[ch][band];
                for (int n = 0; n < nsamples; n++)
                    dst[n] = clip23(mul17(src[n], scale));
            }
        }
    }

    // Advance subband sample pointer for the next subframe
    *sub_pos += nsamples;
    return 0;
}

static void erase_adpcm_history(struct core_decoder *core)
{
    // Erase ADPCM history from previous frame if
    // predictor history switch was disabled
    for (int ch = 0; ch < MAX_CHANNELS; ch++)
        for (int band = 0; band < MAX_SUBBANDS; band++)
            memset(core->subband_samples[ch][band] - NUM_ADPCM_COEFFS, 0, NUM_ADPCM_COEFFS * sizeof(int));
}

static int alloc_sample_buffer(struct core_decoder *core)
{
    int nchsamples = NUM_ADPCM_COEFFS + core->npcmblocks;
    int nframesamples = nchsamples * MAX_CHANNELS * MAX_SUBBANDS;
    int nlfesamples = MAX_LFE_HISTORY + core->npcmblocks / 2;

    // Reallocate subband sample buffer
    int ret;
    if ((ret = ta_zalloc_fast(core, &core->subband_buffer, nframesamples + nlfesamples, sizeof(int))) < 0)
        return -DCADEC_ENOMEM;
    if (ret > 0) {
        for (int ch = 0; ch < MAX_CHANNELS; ch++)
            for (int band = 0; band < MAX_SUBBANDS; band++)
                core->subband_samples[ch][band] = core->subband_buffer +
                    (ch * MAX_SUBBANDS + band) * nchsamples + NUM_ADPCM_COEFFS;
        core->lfe_samples = core->subband_buffer + nframesamples;
    }

    if (!core->predictor_history)
        erase_adpcm_history(core);

    return 0;
}

static int parse_frame_data(struct core_decoder *core, enum HeaderType header, int xch_base)
{
    int ret;
    if ((ret = parse_coding_header(core, header, xch_base)) < 0)
        return ret;

    int sub_pos = 0;
    int lfe_pos = MAX_LFE_HISTORY;
    for (int sf = 0; sf < core->nsubframes; sf++) {
        if ((ret = parse_subframe_header(core, sf, header, xch_base)) < 0)
            return ret;
        if ((ret = parse_subframe_audio(core, sf, header, xch_base, &sub_pos, &lfe_pos)) < 0)
            return ret;
    }

    for (int ch = xch_base; ch < core->nchannels; ch++) {
        // Number of active subbands for this channel
        int nsubbands = core->nsubbands[ch];
        if (core->joint_intensity_index[ch])
            nsubbands = DCA_MAX(nsubbands, core->nsubbands[core->joint_intensity_index[ch] - 1]);

        // Update history for ADPCM
        for (int band = 0; band < nsubbands; band++) {
            int *samples = core->subband_samples[ch][band] - NUM_ADPCM_COEFFS;
            memcpy(samples, samples + core->npcmblocks, NUM_ADPCM_COEFFS * sizeof(int));
        }

        // Clear inactive subbands
        for (int band = nsubbands; band < MAX_SUBBANDS; band++) {
            int *samples = core->subband_samples[ch][band] - NUM_ADPCM_COEFFS;
            memset(samples, 0, (NUM_ADPCM_COEFFS + core->npcmblocks) * sizeof(int));
        }
    }

    return 0;
}

static int map_prm_ch_to_spkr(struct core_decoder *core, int ch)
{
    // Try to map this channel to core first
    int pos = audio_mode_nch[core->audio_mode];
    if (ch < pos) {
        int spkr = prm_ch_to_spkr_map[core->audio_mode][ch];
        if (core->ext_audio_mask & (CSS_XXCH | EXSS_XXCH)) {
            if (core->xxch_core_mask & (1U << spkr))
                return spkr;
            if (spkr == SPEAKER_Ls && (core->xxch_core_mask & SPEAKER_MASK_Lss))
                return SPEAKER_Lss;
            if (spkr == SPEAKER_Rs && (core->xxch_core_mask & SPEAKER_MASK_Rss))
                return SPEAKER_Rss;
            return -1;
        }
        return spkr;
    }

    // Then XCH
    if ((core->ext_audio_mask & CSS_XCH) && ch == pos)
        return SPEAKER_Cs;

    // Then XXCH
    if (core->ext_audio_mask & (CSS_XXCH | EXSS_XXCH))
        for (int spkr = SPEAKER_Cs; spkr < core->xxch_mask_nbits; spkr++)
            if (core->xxch_spkr_mask & (1U << spkr))
                if (pos++ == ch)
                    return spkr;

    // No mapping
    return -1;
}

int core_filter(struct core_decoder *core, int flags)
{
    int x96_nchannels = 0;

    // Externally set CORE_SYNTH_X96 flags implies that X96 synthesis should be
    // enabled, yet actual X96 subband data should be discarded. This is a special
    // case for lossless residual decoder that apparently ignores X96 data.
    if (!(flags & DCADEC_FLAG_CORE_SYNTH_X96) && (core->ext_audio_mask & (CSS_X96 | EXSS_X96))) {
        x96_nchannels = core->x96_nchannels;
        flags |= DCADEC_FLAG_CORE_SYNTH_X96;
    }

    // X96 synthesis enabled flag
    bool synth_x96 = !!(flags & DCADEC_FLAG_CORE_SYNTH_X96);

    // Output sample rate
    core->output_rate = core->sample_rate << synth_x96;

    // Number of PCM samples in this frame
    core->npcmsamples = (core->npcmblocks * NUM_PCMBLOCK_SAMPLES) << synth_x96;

    // Reallocate PCM output buffer
    if (ta_zalloc_fast(core, &core->output_buffer, core->npcmsamples * dca_popcount(core->ch_mask), sizeof(int)) < 0)
        return -DCADEC_ENOMEM;

    int *ptr = core->output_buffer;
    for (int spkr = 0; spkr < SPEAKER_COUNT; spkr++) {
        if (core->ch_mask & (1U << spkr)) {
            core->output_samples[spkr] = ptr;
            ptr += core->npcmsamples;
        } else {
            core->output_samples[spkr] = NULL;
        }
    }

    // Handle change of certain filtering parameters
    int diff = core->filter_flags ^ flags;

    if (diff & (DCADEC_FLAG_CORE_BIT_EXACT | DCADEC_FLAG_CORE_SYNTH_X96)) {
        for (int ch = 0; ch < MAX_CHANNELS; ch++) {
            ta_free(core->subband_dsp[ch]);
            core->subband_dsp[ch] = NULL;
        }
    }

    if (diff & (DCADEC_FLAG_CORE_BIT_EXACT | DCADEC_FLAG_CORE_LFE_IIR))
        memset(core->lfe_samples, 0, MAX_LFE_HISTORY * sizeof(int));

    if (diff & DCADEC_FLAG_CORE_SYNTH_X96)
        core->output_history_lfe = 0;

    core->filter_flags = flags;

    if (!core->subband_dsp_idct && !(core->subband_dsp_idct = idct_init(core)))
        return -DCADEC_ENOMEM;

    // Filter primary channels
    for (int ch = 0; ch < core->nchannels; ch++) {
        // Allocate subband DSP
        if (!core->subband_dsp[ch] && !(core->subband_dsp[ch] = interpolator_create(core->subband_dsp_idct, flags)))
            return -DCADEC_ENOMEM;

        // Map this primary channel to speaker
        int spkr = map_prm_ch_to_spkr(core, ch);
        if (spkr < 0)
            return -DCADEC_EINVAL;

        // Get the pointer to high frequency subbands for this channel, if present
        int **subband_samples_hi;
        if (ch < x96_nchannels)
            subband_samples_hi = core->x96_subband_samples[ch];
        else
            subband_samples_hi = NULL;

        // Filter bank reconstruction
        core->subband_dsp[ch]->interpolate(core->subband_dsp[ch],
                                           core->output_samples[spkr],
                                           core->subband_samples[ch],
                                           subband_samples_hi,
                                           core->npcmblocks,
                                           core->filter_perfect);
    }

    // Filter LFE channel
    if (core->lfe_present) {
        bool dec_select = (core->lfe_present == LFE_FLAG_128);
        interpolate_lfe_cb interpolate;

        // Select LFE DSP
        if (flags & DCADEC_FLAG_CORE_BIT_EXACT) {
            if (dec_select) {
                core_err("Fixed point mode doesn't support LFF=1");
                return -DCADEC_EINVAL;
            }
            interpolate = interpolate_lfe_fixed_fir;
        } else if (flags & DCADEC_FLAG_CORE_LFE_IIR) {
            interpolate = interpolate_lfe_float_iir;
        } else if (dec_select) {
            interpolate = interpolate_lfe_float_fir_2x;
        } else {
            interpolate = interpolate_lfe_float_fir;
        }

        // Offset output buffer for X96
        int *samples = core->output_samples[SPEAKER_LFE1];
        if (synth_x96)
            samples += core->npcmsamples / 2;

        // Interpolation of LFE channel
        interpolate(samples, core->lfe_samples, core->npcmblocks, dec_select);

        if (synth_x96) {
            // Filter 96 kHz oversampled LFE PCM to attenuate high frequency
            // (47.6 - 48.0 kHz) components of interpolation image
            int history = core->output_history_lfe;
            int *samples2 = core->output_samples[SPEAKER_LFE1];
            int nsamples = core->npcmsamples / 2;
            for (int n = 0; n < nsamples; n++) {
                int64_t res1 = INT64_C(2097471) * samples[n] + INT64_C(6291137) * history;
                int64_t res2 = INT64_C(6291137) * samples[n] + INT64_C(2097471) * history;
                history = samples[n];
                samples2[2 * n    ] = clip23(norm23(res1));
                samples2[2 * n + 1] = clip23(norm23(res2));
            }

            // Update LFE PCM history
            core->output_history_lfe = history;
        }
    }

    if (!(flags & DCADEC_FLAG_KEEP_DMIX_MASK)) {
        int nsamples = core->npcmsamples;

        // Undo embedded XCH downmix
        if (core->es_format && (core->ext_audio_mask & CSS_XCH) && core->audio_mode >= AMODE_2F2R) {
            int *samples_ls = core->output_samples[SPEAKER_Ls];
            int *samples_rs = core->output_samples[SPEAKER_Rs];
            int *samples_cs = core->output_samples[SPEAKER_Cs];
            for (int n = 0; n < nsamples; n++) {
                int cs = mul23(samples_cs[n], 5931520);
                samples_ls[n] = clip23(samples_ls[n] - cs);
                samples_rs[n] = clip23(samples_rs[n] - cs);
            }
        }

        // Undo embedded XXCH downmix
        if ((core->ext_audio_mask & (CSS_XXCH | EXSS_XXCH)) && core->xxch_dmix_embedded) {
            int xch_base = audio_mode_nch[core->audio_mode];
            assert(core->nchannels - xch_base <= MAX_CHANNELS_XXCH);

            // Undo embedded core downmix pre-scaling
            int scale_inv = core->xxch_dmix_scale_inv;
            if (scale_inv != (1 << 16)) {
                for (int spkr = 0; spkr < core->xxch_mask_nbits; spkr++) {
                    if (core->xxch_core_mask & (1U << spkr)) {
                        int *samples = core->output_samples[spkr];
                        for (int n = 0; n < nsamples; n++)
                            samples[n] = mul16(samples[n], scale_inv);
                    }
                }
            }

            // Undo downmix
            int *coeff_ptr = core->xxch_dmix_coeff;
            for (int ch = xch_base; ch < core->nchannels; ch++) {
                int spkr1 = map_prm_ch_to_spkr(core, ch);
                if (spkr1 < 0)
                    return -DCADEC_EINVAL;
                for (int spkr2 = 0; spkr2 < core->xxch_mask_nbits; spkr2++) {
                    if (core->xxch_dmix_mask[ch - xch_base] & (1U << spkr2)) {
                        int coeff = mul16(*coeff_ptr++, scale_inv);
                        if (coeff) {
                            int *src = core->output_samples[spkr1];
                            int *dst = core->output_samples[spkr2];
                            for (int n = 0; n < nsamples; n++)
                                dst[n] -= mul15(src[n], coeff);
                        }
                    }
                }
            }

            // Clip core channels
            for (int spkr = 0; spkr < core->xxch_mask_nbits; spkr++) {
                if (core->xxch_core_mask & (1U << spkr)) {
                    int *samples = core->output_samples[spkr];
                    for (int n = 0; n < nsamples; n++)
                        samples[n] = clip23(samples[n]);
                }
            }
        }
    }

    if (!(core->ext_audio_mask & (CSS_XXCH | CSS_XCH | EXSS_XXCH))) {
        int nsamples = core->npcmsamples;

        // Front sum/difference decoding
        if ((core->sumdiff_front && core->audio_mode > AMODE_MONO)
            || core->audio_mode == AMODE_STEREO_SUMDIFF) {
            int *samples_l = core->output_samples[SPEAKER_L];
            int *samples_r = core->output_samples[SPEAKER_R];
            for (int n = 0; n < nsamples; n++) {
                int res1 = samples_l[n] + samples_r[n];
                int res2 = samples_l[n] - samples_r[n];
                samples_l[n] = clip23(res1);
                samples_r[n] = clip23(res2);
            }
        }

        // Surround sum/difference decoding
        if (core->sumdiff_surround && core->audio_mode >= AMODE_2F2R) {
            int *samples_ls = core->output_samples[SPEAKER_Ls];
            int *samples_rs = core->output_samples[SPEAKER_Rs];
            for (int n = 0; n < nsamples; n++) {
                int res1 = samples_ls[n] + samples_rs[n];
                int res2 = samples_ls[n] - samples_rs[n];
                samples_ls[n] = clip23(res1);
                samples_rs[n] = clip23(res2);
            }
        }
    }

    return 0;
}

static int parse_xch_frame(struct core_decoder *core)
{
    if (core->ch_mask & SPEAKER_MASK_Cs) {
        core_err("XCH with Cs speaker already present");
        return -DCADEC_EBADDATA;
    }

    int ret;
    if ((ret = parse_frame_data(core, HEADER_XCH, core->nchannels)) < 0)
        return ret;

    // Seek to the end of core frame, don't trust XCH frame size
    return bits_seek(&core->bits, core->frame_size * 8);
}

static int parse_xxch_frame(struct core_decoder *core)
{
    int header_pos = core->bits.index;

    // XXCH sync word
    if (bits_get(&core->bits, 32) != SYNC_WORD_XXCH) {
        core_err("Invalid XXCH sync word");
        return -DCADEC_ENOSYNC;
    }

    // XXCH frame header length
    int header_size = bits_get(&core->bits, 6) + 1;

    // Check XXCH frame header CRC
    int ret;
    if ((ret = bits_check_crc(&core->bits, header_pos + 32, header_pos + header_size * 8)) < 0) {
        core_err("Invalid XXCH frame header checksum");
        return ret;
    }

    // CRC presence flag for channel set header
    core->xxch_crc_present = bits_get1(&core->bits);

    // Number of bits for loudspeaker mask
    core->xxch_mask_nbits = bits_get(&core->bits, 5) + 1;
    if (core->xxch_mask_nbits <= SPEAKER_Cs) {
        core_err("Invalid number of bits for XXCH speaker mask (%d)", core->xxch_mask_nbits);
        return -DCADEC_EBADDATA;
    }

    // Number of channel sets
    int xxch_nchsets = bits_get(&core->bits, 2) + 1;
    if (xxch_nchsets > 1) {
        core_err_once("Unsupported number of XXCH channel sets (%d)", xxch_nchsets);
        return -DCADEC_ENOSUP;
    }

    // Channel set 0 data byte size
    int xxch_frame_size = bits_get(&core->bits, 14) + 1;

    // Core loudspeaker activity mask
    core->xxch_core_mask = bits_get(&core->bits, core->xxch_mask_nbits);

    // Validate the core mask
    int mask = core->ch_mask;

    if ((mask & SPEAKER_MASK_Ls) && (core->xxch_core_mask & SPEAKER_MASK_Lss))
        mask = (mask & ~SPEAKER_MASK_Ls) | SPEAKER_MASK_Lss;

    if ((mask & SPEAKER_MASK_Rs) && (core->xxch_core_mask & SPEAKER_MASK_Rss))
        mask = (mask & ~SPEAKER_MASK_Rs) | SPEAKER_MASK_Rss;

    if (mask != core->xxch_core_mask) {
        core_err("XXCH core speaker activity mask (%#x) disagrees "
                 "with core (%#x)", core->xxch_core_mask, mask);
        return -DCADEC_EBADDATA;
    }

    // Reserved
    // Byte align
    // CRC16 of XXCH frame header
    if ((ret = bits_seek(&core->bits, header_pos + header_size * 8)) < 0) {
        core_err("Read past end of XXCH frame header");
        return ret;
    }

    // Parse XXCH channel set 0
    if ((ret = parse_frame_data(core, HEADER_XXCH, core->nchannels)) < 0)
        return ret;

    if ((ret = bits_seek(&core->bits, header_pos + header_size * 8 + xxch_frame_size * 8)) < 0)
        core_err("Read past end of XXCH channel set");
    return ret;
}

static int parse_xbr_subframe(struct core_decoder *core, int xbr_base_ch, int xbr_nchannels,
                              int *xbr_nsubbands, bool xbr_transition_mode, int sf, int *sub_pos)
{
    int     xbr_nabits[MAX_CHANNELS];
    int     xbr_bit_allocation[MAX_CHANNELS][MAX_SUBBANDS];
    int     xbr_scale_nbits[MAX_CHANNELS];
    int     xbr_scale_factors[MAX_CHANNELS][MAX_SUBBANDS][2];
    int     ssf, ch, band, ofs;

    // Number of subband samples in this subframe
    int nsamples = core->nsubsubframes[sf] * NUM_SUBBAND_SAMPLES;
    if (*sub_pos + nsamples > core->npcmblocks) {
        core_err("Subband sample buffer overflow");
        return -DCADEC_EBADDATA;
    }

    // Number of bits for XBR bit allocation index
    for (ch = xbr_base_ch; ch < xbr_nchannels; ch++)
        xbr_nabits[ch] = bits_get(&core->bits, 2) + 2;

    // XBR bit allocation index
    for (ch = xbr_base_ch; ch < xbr_nchannels; ch++)
        for (band = 0; band < xbr_nsubbands[ch]; band++)
            xbr_bit_allocation[ch][band] = bits_get(&core->bits, xbr_nabits[ch]);

    // Number of bits for scale indices
    for (ch = xbr_base_ch; ch < xbr_nchannels; ch++) {
        xbr_scale_nbits[ch] = bits_get(&core->bits, 3);
        if (!xbr_scale_nbits[ch]) {
            core_err("Invalid number of bits for XBR scale factor index");
            return -DCADEC_EBADDATA;
        }
    }

    // XBR scale factors
    for (ch = xbr_base_ch; ch < xbr_nchannels; ch++) {
        // Select the root square table
        const int32_t *scale_table;
        size_t scale_size;
        if (core->scale_factor_sel[ch] > 5) {
            scale_table = scale_factors_7bit;
            scale_size = dca_countof(scale_factors_7bit);
        } else {
            scale_table = scale_factors_6bit;
            scale_size = dca_countof(scale_factors_6bit);
        }

        // Parse scale factor indices
        // Look up scale factors from the root square table
        for (band = 0; band < xbr_nsubbands[ch]; band++) {
            if (xbr_bit_allocation[ch][band] > 0) {
                unsigned int scale_index = bits_get(&core->bits, xbr_scale_nbits[ch]);
                if (scale_index >= scale_size) {
                    core_err("Invalid XBR scale factor index");
                    return -DCADEC_EBADDATA;
                }
                xbr_scale_factors[ch][band][0] = scale_table[scale_index];
                if (xbr_transition_mode && core->transition_mode[sf][ch][band]) {
                    scale_index = bits_get(&core->bits, xbr_scale_nbits[ch]);
                    if (scale_index >= scale_size) {
                        core_err("Invalid XBR scale factor index");
                        return -DCADEC_EBADDATA;
                    }
                    xbr_scale_factors[ch][band][1] = scale_table[scale_index];
                }
            }
        }
    }

    // Audio data
    for (ssf = 0, ofs = *sub_pos; ssf < core->nsubsubframes[sf]; ssf++) {
        for (ch = xbr_base_ch; ch < xbr_nchannels; ch++) {
            for (band = 0; band < xbr_nsubbands[ch]; band++) {
                int abits = xbr_bit_allocation[ch][band];
                int audio[NUM_SUBBAND_SAMPLES];
                int ret, step_size, trans_ssf, scale;

                // Extract bits from the bit stream
                if (abits > 7) {
                    // No further encoding
                    bits_get_signed_array(&core->bits, audio, NUM_SUBBAND_SAMPLES, abits - 3);
                } else if (abits > 0) {
                    // Block codes
                    if ((ret = parse_block_codes(core, audio, abits)) < 0)
                        return ret;
                } else {
                    // No bits allocated
                    continue;
                }

                // Look up quantization step size
                step_size = step_size_lossless[abits];

                // Identify transient location
                if (xbr_transition_mode)
                    trans_ssf = core->transition_mode[sf][ch][band];
                else
                    trans_ssf = 0;

                // Determine proper scale factor
                if (trans_ssf == 0 || ssf < trans_ssf)
                    scale = xbr_scale_factors[ch][band][0];
                else
                    scale = xbr_scale_factors[ch][band][1];

                dequantize(core->subband_samples[ch][band] + ofs,
                           audio, step_size, scale, true);
            }
        }

        // DSYNC
        if ((ssf == core->nsubsubframes[sf] - 1 || core->sync_ssf)
            && bits_get(&core->bits, 16) != 0xffff) {
            core_err("XBR-DSYNC check failed");
            return -DCADEC_EBADDATA;
        }

        ofs += NUM_SUBBAND_SAMPLES;
    }

    // Advance subband sample pointer for the next subframe
    *sub_pos += nsamples;
    return 0;
}

static int parse_xbr_frame(struct core_decoder *core)
{
    int     xbr_frame_size[MAX_EXSS_CHSETS];
    int     xbr_nchannels[MAX_EXSS_CHSETS];
    int     xbr_nsubbands[MAX_EXSS_CHSETS * MAX_CHANNELS_CHSET];

    int header_pos = core->bits.index;

    // XBR sync word
    if (bits_get(&core->bits, 32) != SYNC_WORD_XBR) {
        core_err("Invalid XBR sync word");
        return -DCADEC_ENOSYNC;
    }

    // XBR frame header length
    int header_size = bits_get(&core->bits, 6) + 1;

    // Check XBR frame header CRC
    int ret;
    if ((ret = bits_check_crc(&core->bits, header_pos + 32, header_pos + header_size * 8)) < 0) {
        core_err("Invalid XBR frame header checksum");
        return ret;
    }

    // Number of channel sets
    int xbr_nchsets = bits_get(&core->bits, 2) + 1;

    // Channel set data byte size
    for (int i = 0; i < xbr_nchsets; i++)
        xbr_frame_size[i] = bits_get(&core->bits, 14) + 1;

    // Transition mode flag
    bool xbr_transition_mode = bits_get1(&core->bits);

    // Channel set headers
    for (int i = 0, ch2 = 0; i < xbr_nchsets; i++) {
        xbr_nchannels[i] = bits_get(&core->bits, 3) + 1;
        int xbr_band_nbits = bits_get(&core->bits, 2) + 5;
        for (int ch1 = 0; ch1 < xbr_nchannels[i]; ch1++, ch2++) {
            xbr_nsubbands[ch2] = bits_get(&core->bits, xbr_band_nbits) + 1;
            if (xbr_nsubbands[ch2] > MAX_SUBBANDS) {
                core_err("Invalid number of active XBR subbands (%d)", xbr_nsubbands[ch2]);
                return -DCADEC_EBADDATA;
            }
        }
    }

    // Reserved
    // Byte align
    // CRC16 of XBR frame header
    if ((ret = bits_seek(&core->bits, header_pos + header_size * 8)) < 0) {
        core_err("Read past end of XBR frame header");
        return ret;
    }

    // Channel set data
    int xbr_base_ch = 0;
    for (int i = 0; i < xbr_nchsets; i++) {
        header_pos = core->bits.index;

        if (xbr_base_ch + xbr_nchannels[i] <= core->nchannels) {
            int sub_pos = 0;
            for (int sf = 0; sf < core->nsubframes; sf++) {
                if ((ret = parse_xbr_subframe(core, xbr_base_ch,
                                              xbr_base_ch + xbr_nchannels[i],
                                              xbr_nsubbands, xbr_transition_mode,
                                              sf, &sub_pos)) < 0)
                    return ret;
            }
        }

        xbr_base_ch += xbr_nchannels[i];

        if ((ret = bits_seek(&core->bits, header_pos + xbr_frame_size[i] * 8)) < 0) {
            core_err("Read past end of XBR channel set");
            return ret;
        }
    }

    return 0;
}

// Modified ISO/IEC 9899 linear congruential generator
// Returns pseudorandom integer in range [-2^30, 2^30 - 1]
static int rand_x96(struct core_decoder *core)
{
    core->x96_rand = 1103515245U * core->x96_rand + 12345U;
    return (core->x96_rand & 0x7fffffff) - 0x40000000;
}

static int parse_x96_subframe_audio(struct core_decoder *core, int sf, int xch_base, int *sub_pos)
{
    int ssf, ch, band, ofs;

    // Number of subband samples in this subframe
    int nsamples = core->nsubsubframes[sf] * NUM_SUBBAND_SAMPLES;
    if (*sub_pos + nsamples > core->npcmblocks) {
        core_err("Subband sample buffer overflow");
        return -DCADEC_EBADDATA;
    }

    // VQ encoded or unallocated subbands
    for (ch = xch_base; ch < core->x96_nchannels; ch++) {
        for (band = core->x96_subband_start; band < core->nsubbands[ch]; band++) {
            // Get the sample pointer
            int *samples = core->x96_subband_samples[ch][band] + *sub_pos;

            // Get the scale factor
            int scale = core->x96_scale_factors[ch][band];

            int abits = core->bit_allocation[ch][band];
            if (abits == 0) {   // No bits allocated for subband
                if (scale <= 1) {
                    memset(samples, 0, nsamples * sizeof(int));
                } else {
                    // Generate scaled random samples as required by specification
                    for (int n = 0; n < nsamples; n++)
                        samples[n] = mul31(rand_x96(core), scale);
                }
            } else if (abits == 1) {    // VQ encoded subband
                for (ssf = 0; ssf < (core->nsubsubframes[sf] + 1) / 2; ssf++) {
                    // Extract the VQ address from the bit stream
                    int vq_index = bits_get(&core->bits, 10);

                    // Look up the VQ code book for up to 16 subband samples
                    const int8_t *vq_samples = high_freq_samples[vq_index];

                    // Number of VQ samples to look up
                    int vq_nsamples = DCA_MIN(nsamples - ssf * 16, 16);

                    // Scale and take the samples
                    for (int n = 0; n < vq_nsamples; n++)
                        *samples++ = clip23(mul4(scale, vq_samples[n]));
                }
            }
        }
    }

    // Audio data
    for (ssf = 0, ofs = *sub_pos; ssf < core->nsubsubframes[sf]; ssf++) {
        for (ch = xch_base; ch < core->x96_nchannels; ch++) {
            for (band = core->x96_subband_start; band < core->nsubbands[ch]; band++) {
                int abits = core->bit_allocation[ch][band] - 1;
                int audio[NUM_SUBBAND_SAMPLES];
                int ret, step_size, scale;

                // Not VQ encoded or unallocated subbands
                if (abits < 1)
                    continue;

                // Extract bits from the bit stream
                if ((ret = extract_audio(core, audio, abits, ch)) < 0)
                    return ret;

                // Select quantization step size table
                // Look up quantization step size
                if (core->bit_rate == -2)
                    step_size = step_size_lossless[abits];
                else
                    step_size = step_size_lossy[abits];

                // Determine proper scale factor
                scale = core->x96_scale_factors[ch][band];

                dequantize(core->x96_subband_samples[ch][band] + ofs,
                           audio, step_size, scale, false);
            }
        }

        // DSYNC
        if ((ssf == core->nsubsubframes[sf] - 1 || core->sync_ssf)
            && bits_get(&core->bits, 16) != 0xffff) {
            core_err("X96-DSYNC check failed");
            return -DCADEC_EBADDATA;
        }

        ofs += NUM_SUBBAND_SAMPLES;
    }

    // Inverse ADPCM
    for (ch = xch_base; ch < core->x96_nchannels; ch++) {
        for (band = core->x96_subband_start; band < core->nsubbands[ch]; band++) {
            // Only if prediction mode is on
            if (core->prediction_mode[ch][band]) {
                int *samples = core->x96_subband_samples[ch][band] + *sub_pos;

                // Extract the VQ index
                int vq_index = core->prediction_vq_index[ch][band];

                // Look up the VQ table for prediction coefficients
                const int16_t *vq_coeffs = adpcm_coeffs[vq_index];
                for (int m = 0; m < nsamples; m++) {
                    int64_t err = INT64_C(0);
                    for (int n = 0; n < NUM_ADPCM_COEFFS; n++)
                        err += (int64_t)samples[m - n - 1] * vq_coeffs[n];
                    samples[m] = clip23(samples[m] + clip23(norm13(err)));
                }
            }
        }
    }

    // Joint subband coding
    for (ch = xch_base; ch < core->x96_nchannels; ch++) {
        // Only if joint subband coding is enabled
        if (core->joint_intensity_index[ch]) {
            // Get source channel
            int src_ch = core->joint_intensity_index[ch] - 1;
            for (band = core->nsubbands[ch]; band < core->nsubbands[src_ch]; band++) {
                int *src = core->x96_subband_samples[src_ch][band] + *sub_pos;
                int *dst = core->x96_subband_samples[    ch][band] + *sub_pos;
                int scale = core->joint_scale_factors[ch][band];
                for (int n = 0; n < nsamples; n++)
                    dst[n] = clip23(mul17(src[n], scale));
            }
        }
    }

    // Advance subband sample pointer for the next subframe
    *sub_pos += nsamples;
    return 0;
}

static void erase_x96_adpcm_history(struct core_decoder *core)
{
    // Erase ADPCM history from previous frame if
    // predictor history switch was disabled
    for (int ch = 0; ch < MAX_CHANNELS; ch++)
        for (int band = 0; band < MAX_SUBBANDS_X96; band++)
            memset(core->x96_subband_samples[ch][band] - NUM_ADPCM_COEFFS, 0, NUM_ADPCM_COEFFS * sizeof(int));
}

static int alloc_x96_sample_buffer(struct core_decoder *core)
{
    int nchsamples = NUM_ADPCM_COEFFS + core->npcmblocks;
    int nframesamples = nchsamples * MAX_CHANNELS * MAX_SUBBANDS_X96;

    // Reallocate subband sample buffer
    int ret;
    if ((ret = ta_zalloc_fast(core, &core->x96_subband_buffer, nframesamples, sizeof(int))) < 0)
        return -DCADEC_ENOMEM;
    if (ret > 0) {
        for (int ch = 0; ch < MAX_CHANNELS; ch++)
            for (int band = 0; band < MAX_SUBBANDS_X96; band++)
                core->x96_subband_samples[ch][band] = core->x96_subband_buffer +
                    (ch * MAX_SUBBANDS_X96 + band) * nchsamples + NUM_ADPCM_COEFFS;
    }

    if (!core->predictor_history)
        erase_x96_adpcm_history(core);

    return 0;
}

static int parse_x96_subframe_header(struct core_decoder *core, int xch_base)
{
    int ch, band, ret;

    // Prediction mode
    for (ch = xch_base; ch < core->x96_nchannels; ch++)
        for (band = core->x96_subband_start; band < core->nsubbands[ch]; band++)
            core->prediction_mode[ch][band] = bits_get1(&core->bits);

    // Prediction coefficients VQ address
    for (ch = xch_base; ch < core->x96_nchannels; ch++)
        for (band = core->x96_subband_start; band < core->nsubbands[ch]; band++)
            if (core->prediction_mode[ch][band])
                core->prediction_vq_index[ch][band] = bits_get(&core->bits, 12);

    // Bit allocation index
    for (ch = xch_base; ch < core->x96_nchannels; ch++) {
        // Select codebook
        int sel = core->bit_allocation_sel[ch];

        const struct huffman *huff;
        unsigned int abits_max;

        // Reuse quantization index code books for bit allocation index
        if (core->x96_high_res) {
            huff = &quant_index_huff_7[sel];
            abits_max = 15;
        } else {
            huff = &quant_index_huff_5[sel];
            abits_max = 7;
        }

        // Clear accumulation
        int abits = 0;

        for (band = core->x96_subband_start; band < core->nsubbands[ch]; band++) {
            if (sel < 7)
                // If Huffman code was used, the difference of abits was encoded
                abits += bits_get_signed_vlc(&core->bits, huff);
            else
                abits = bits_get(&core->bits, 3 + core->x96_high_res);

            if ((unsigned int)abits > abits_max) {
                core_err("Invalid X96 bit allocation index");
                return -DCADEC_EBADDATA;
            }

            core->bit_allocation[ch][band] = abits;
        }
    }

    // Scale factors
    for (ch = xch_base; ch < core->x96_nchannels; ch++) {
        // Select codebook
        int sel = core->scale_factor_sel[ch];

        // Clear accumulation
        int scale_index = 0;

        // Extract scales for subbands
        // Transmitted even for unallocated subbands
        for (band = core->x96_subband_start; band < core->nsubbands[ch]; band++) {
            if ((ret = parse_scale(core, &scale_index, sel)) < 0)
                return ret;
            core->x96_scale_factors[ch][band] = ret;
        }
    }

    // Joint subband codebook select
    for (ch = xch_base; ch < core->x96_nchannels; ch++) {
        // Only if joint subband coding is enabled
        if (core->joint_intensity_index[ch]) {
            core->joint_scale_sel[ch] = bits_get(&core->bits, 3);
            if (core->joint_scale_sel[ch] == 7) {
                core_err("Invalid X96 joint scale factor code book");
                return -DCADEC_EBADDATA;
            }
        }
    }

    // Scale factors for joint subband coding
    for (ch = xch_base; ch < core->x96_nchannels; ch++) {
        // Only if joint subband coding is enabled
        if (core->joint_intensity_index[ch]) {
            // Select codebook
            int sel = core->joint_scale_sel[ch];
            // Get source channel
            int src_ch = core->joint_intensity_index[ch] - 1;
            for (band = core->nsubbands[ch]; band < core->nsubbands[src_ch]; band++) {
                if ((ret = parse_joint_scale(core, sel)) < 0)
                    return ret;
                core->joint_scale_factors[ch][band] = ret;
            }
        }
    }

    // Side information CRC check word
    if (core->crc_present)
        bits_skip(&core->bits, 16);

    return 0;
}

static int parse_x96_coding_header(struct core_decoder *core, bool exss, int xch_base)
{
    int ch, n, ret, header_size = 0, header_pos = core->bits.index;

    if (exss) {
        // Channel set header length
        header_size = bits_get(&core->bits, 7) + 1;

        // Check CRC
        if (core->x96_crc_present && (ret = bits_check_crc(&core->bits, header_pos, header_pos + header_size * 8)) < 0) {
            core_err("Invalid X96 channel set header checksum");
            return ret;
        }
    }

    // High resolution flag
    core->x96_high_res = bits_get1(&core->bits);

    // First encoded subband
    if (core->x96_rev_no < 8) {
        core->x96_subband_start = bits_get(&core->bits, 5);
        if (core->x96_subband_start > 27) {
            core_err("Invalid X96 subband start index (%d)", core->x96_subband_start);
            return -DCADEC_EBADDATA;
        }
    } else {
        core->x96_subband_start = MAX_SUBBANDS;
    }

    // Subband activity count
    for (ch = xch_base; ch < core->x96_nchannels; ch++) {
        core->nsubbands[ch] = bits_get(&core->bits, 6) + 1;
        if (core->nsubbands[ch] < MAX_SUBBANDS) {
            core_err("Invalid X96 subband activity count (%d)", core->nsubbands[ch]);
            return -DCADEC_EBADDATA;
        }
    }

    // Joint intensity coding index
    for (ch = xch_base; ch < core->x96_nchannels; ch++) {
        if ((n = bits_get(&core->bits, 3)) && xch_base)
            n += xch_base - 1;
        if (n > core->x96_nchannels) {
            core_err("Invalid X96 joint intensity coding index");
            return -DCADEC_EBADDATA;
        }
        core->joint_intensity_index[ch] = n;
    }

    // Scale factor code book
    for (ch = xch_base; ch < core->x96_nchannels; ch++) {
        core->scale_factor_sel[ch] = bits_get(&core->bits, 3);
        if (core->scale_factor_sel[ch] >= 6) {
            core_err("Invalid X96 scale factor code book");
            return -DCADEC_EBADDATA;
        }
    }

    // Bit allocation quantizer select
    for (ch = xch_base; ch < core->x96_nchannels; ch++)
        core->bit_allocation_sel[ch] = bits_get(&core->bits, 3);

    // Quantization index codebook select
    for (n = 0; n < 6 + 4 * core->x96_high_res; n++)
        for (ch = xch_base; ch < core->x96_nchannels; ch++)
            core->quant_index_sel[ch][n] = bits_get(&core->bits, quant_index_sel_nbits[n]);

    if (exss) {
        // Reserved
        // Byte align
        // CRC16 of channel set header
        if ((ret = bits_seek(&core->bits, header_pos + header_size * 8)) < 0) {
            core_err("Read past end of X96 channel set header");
            return ret;
        }
    } else {
        if (core->crc_present)
            bits_skip(&core->bits, 16);
    }

    return 0;
}

static int parse_x96_frame_data(struct core_decoder *core, bool exss, int xch_base)
{
    int ret;
    if ((ret = parse_x96_coding_header(core, exss, xch_base)) < 0)
        return ret;

    int sub_pos = 0;
    for (int sf = 0; sf < core->nsubframes; sf++) {
        if ((ret = parse_x96_subframe_header(core, xch_base)) < 0)
            return ret;
        if ((ret = parse_x96_subframe_audio(core, sf, xch_base, &sub_pos)) < 0)
            return ret;
    }

    for (int ch = xch_base; ch < core->x96_nchannels; ch++) {
        // Number of active subbands for this channel
        int nsubbands = core->nsubbands[ch];
        if (core->joint_intensity_index[ch])
            nsubbands = DCA_MAX(nsubbands, core->nsubbands[core->joint_intensity_index[ch] - 1]);

        // Update history for ADPCM
        // Clear inactive subbands
        for (int band = 0; band < MAX_SUBBANDS_X96; band++) {
            int *samples = core->x96_subband_samples[ch][band] - NUM_ADPCM_COEFFS;
            if (band >= core->x96_subband_start && band < nsubbands)
                memcpy(samples, samples + core->npcmblocks, NUM_ADPCM_COEFFS * sizeof(int));
            else
                memset(samples, 0, (NUM_ADPCM_COEFFS + core->npcmblocks) * sizeof(int));
        }
    }

    return 0;
}

static int parse_x96_frame(struct core_decoder *core)
{
    // Revision number
    core->x96_rev_no = bits_get(&core->bits, 4);
    if (core->x96_rev_no < 1 || core->x96_rev_no > 8) {
        core_err_once("Unsupported X96 revision (%d)", core->x96_rev_no);
        return -DCADEC_ENOSUP;
    }

    core->x96_crc_present = false;
    core->x96_nchannels = core->nchannels;

    int ret;
    if ((ret = alloc_x96_sample_buffer(core)) < 0)
        return ret;

    if ((ret = parse_x96_frame_data(core, false, 0)) < 0)
        return ret;

    // Seek to the end of core frame
    return bits_seek(&core->bits, core->frame_size * 8);
}

static int parse_x96_frame_exss(struct core_decoder *core)
{
    int     x96_frame_size[MAX_EXSS_CHSETS];
    int     x96_nchannels[MAX_EXSS_CHSETS];

    int header_pos = core->bits.index;

    // X96 sync word
    if (bits_get(&core->bits, 32) != SYNC_WORD_X96) {
        core_err("Invalid X96 sync word");
        return -DCADEC_ENOSYNC;
    }

    // X96 frame header length
    int header_size = bits_get(&core->bits, 6) + 1;

    // Check X96 frame header CRC
    int ret;
    if ((ret = bits_check_crc(&core->bits, header_pos + 32, header_pos + header_size * 8)) < 0) {
        core_err("Invalid X96 frame header checksum");
        return ret;
    }

    // Revision number
    core->x96_rev_no = bits_get(&core->bits, 4);
    if (core->x96_rev_no < 1 || core->x96_rev_no > 8) {
        core_err_once("Unsupported X96 revision (%d)", core->x96_rev_no);
        return -DCADEC_ENOSUP;
    }

    // CRC presence flag for channel set header
    core->x96_crc_present = bits_get1(&core->bits);

    // Number of channel sets
    int x96_nchsets = bits_get(&core->bits, 2) + 1;

    // Channel set data byte size
    for (int i = 0; i < x96_nchsets; i++)
        x96_frame_size[i] = bits_get(&core->bits, 12) + 1;

    // Number of channels in channel set
    for (int i = 0; i < x96_nchsets; i++)
        x96_nchannels[i] = bits_get(&core->bits, 3) + 1;

    // Reserved
    // Byte align
    // CRC16 of X96 frame header
    if ((ret = bits_seek(&core->bits, header_pos + header_size * 8)) < 0) {
        core_err("Read past end of X96 frame header");
        return ret;
    }

    if ((ret = alloc_x96_sample_buffer(core)) < 0)
        return ret;

    // Channel set data
    int x96_base_ch = 0;
    for (int i = 0; i < x96_nchsets; i++) {
        header_pos = core->bits.index;

        if (x96_base_ch + x96_nchannels[i] <= core->nchannels) {
            core->x96_nchannels = x96_base_ch + x96_nchannels[i];
            if ((ret = parse_x96_frame_data(core, true, x96_base_ch)) < 0)
                return ret;
        }

        x96_base_ch += x96_nchannels[i];

        if ((ret = bits_seek(&core->bits, header_pos + x96_frame_size[i] * 8)) < 0) {
            core_err("Read past end of X96 channel set");
            return ret;
        }
    }

    return 0;
}

static int parse_aux_data(struct core_decoder *core)
{
    // Auxiliary data byte count (can't be trusted)
    bits_skip(&core->bits, 6);

    // 4-byte align
    int aux_pos = bits_align4(&core->bits);

    // Auxiliary data sync word
    uint32_t sync = bits_get(&core->bits, 32);
    if (sync != SYNC_WORD_REV1AUX) {
        core_err("Invalid auxiliary data sync word (%#x)", sync);
        return -DCADEC_ENOSYNC;
    }

    // Auxiliary decode time stamp flag
    if (bits_get1(&core->bits)) {
        bits_skip(&core->bits,  3); // 4-bit align
        bits_skip(&core->bits,  8); // MSB
        bits_skip(&core->bits,  4); // Marker
        bits_skip(&core->bits, 28); // LSB
        bits_skip(&core->bits,  4); // Marker
    }

    // Auxiliary dynamic downmix flag
    core->prim_dmix_embedded = bits_get1(&core->bits);

    if (core->prim_dmix_embedded) {
        // Auxiliary primary channel downmix type
        core->prim_dmix_type = bits_get(&core->bits, 3);
        if (core->prim_dmix_type >= DMIX_TYPE_COUNT) {
            core_err("Invalid primary channel set downmix type");
            return -DCADEC_EBADDATA;
        }

        // Size of downmix coefficients matrix
        int m = dmix_primary_nch[core->prim_dmix_type];
        int n = audio_mode_nch[core->audio_mode] + !!core->lfe_present;

        // Dynamic downmix code coefficients
        int *coeff_ptr = core->prim_dmix_coeff;
        for (int i = 0; i < m * n; i++) {
            int code = bits_get(&core->bits, 9);
            int sign = (code >> 8) - 1;
            if (code &= 0xff) {
                unsigned int index = code - 1;
                if (index >= dca_countof(dmix_table)) {
                    core_err("Invalid downmix coefficient index");
                    return -DCADEC_EBADDATA;
                }
                *coeff_ptr++ = (dmix_table[index] ^ sign) - sign;
            } else {
                *coeff_ptr++ = 0;
            }
        }
    }

    // Byte align
    bits_align1(&core->bits);

    // CRC16 of auxiliary data
    bits_skip(&core->bits, 16);

    // Check CRC
    int ret;
    if ((ret = bits_check_crc(&core->bits, aux_pos + 32, core->bits.index)) < 0)
        core_err("Invalid auxiliary data checksum");
    return ret;
}

#define CHECK_SYNC(pos, msg) \
    if (!pos) { \
        if (flags & DCADEC_FLAG_STRICT) { \
            core_err(msg); \
            return -DCADEC_ENOSYNC; \
        } \
        core_warn_once(msg); \
        status = DCADEC_WCOREEXTFAILED; \
    }

static int parse_optional_info(struct core_decoder *core, int flags)
{
    int status = 0;

    // Time code stamp
    if (core->ts_present)
        bits_skip(&core->bits, 32);

    // Auxiliary data
    if (core->aux_present && (flags & DCADEC_FLAG_KEEP_DMIX_2CH)) {
        int ret;
        if ((ret = parse_aux_data(core)) < 0) {
            if (flags & DCADEC_FLAG_STRICT)
                return ret;
            status = DCADEC_WCOREAUXFAILED;
            core->prim_dmix_embedded = false;
        }
    } else {
        core->prim_dmix_embedded = false;
    }

    // Core extensions
    if (core->ext_audio_present && !(flags & DCADEC_FLAG_CORE_ONLY)) {
        int sync_pos = DCA_MIN(core->frame_size / 4, core->bits.total / 32) - 1;
        int last_pos = core->bits.index / 32;

        // Search for extension sync words aligned on 4-byte boundary
<<<<<<< HEAD
        size_t xch_pos = 0, xxch_pos = 0, x96_pos = 0, xbr_pos = 0;

        while (sync_pos < last_pos) {
            size_t hdr_size, dist;

            switch (core->bits.data[sync_pos]) {
            case DCA_32BE_const(SYNC_WORD_XCH):
                core->bits.index = (sync_pos + 1) * 32;
                hdr_size = bits_get(&core->bits, 10) + 1;
                // XCH comes last after all other extension streams. The
                // distance between XCH sync word and end of the core frame
                // must be equal to XCH frame size. Off by one error is
                // allowed for compatibility with legacy bitstreams.
                dist = core->frame_size - sync_pos * 4;
                if ((hdr_size == dist || hdr_size - 1 == dist)
                    && bits_get(&core->bits, 7) == 0x08) {
                    xch_pos = sync_pos + 1;
                    sync_pos = last_pos - 1;
                }
                break;

            case DCA_32BE_const(SYNC_WORD_XXCH):
                core->bits.index = (sync_pos + 1) * 32;
                hdr_size = bits_get(&core->bits, 6) + 1;
                if (!bits_check_crc(&core->bits, (sync_pos + 1) * 32,
                                    sync_pos * 32 + hdr_size * 8))
                    xxch_pos = sync_pos + 1;
                break;

            case DCA_32BE_const(SYNC_WORD_X96):
                // X96 comes last after all other extension streams (and can't
                // coexist with XCH apparently). The distance between X96 sync
                // word and end of the core frame must be equal to X96 frame
                // size.
                core->bits.index = (sync_pos + 1) * 32;
                hdr_size = bits_get(&core->bits, 12) + 1;
                dist = core->frame_size - sync_pos * 4;
                if (hdr_size == dist) {
                    x96_pos = sync_pos + 1;
                    sync_pos = last_pos - 1;
=======
        switch (core->ext_audio_type) {
        case EXT_AUDIO_XCH:
            if (flags & DCADEC_FLAG_KEEP_DMIX_MASK)
                break;

            // The distance between XCH sync word and end of the core frame
            // must be equal to XCH frame size. Off by one error is allowed for
            // compatibility with legacy bitstreams. Minimum XCH frame size is
            // 96 bytes. AMODE and PCHS are further checked to reduce
            // probability of alias sync detection.
            for (; sync_pos >= last_pos; sync_pos--) {
                if (core->bits.data[sync_pos] == DCA_32BE_C(SYNC_WORD_XCH)) {
                    core->bits.index = (sync_pos + 1) * 32;
                    int frame_size = bits_get(&core->bits, 10) + 1;
                    int dist = core->frame_size - sync_pos * 4;
                    if (frame_size >= 96
                        && (frame_size == dist || frame_size - 1 == dist)
                        && bits_get(&core->bits, 7) == 0x08) {
                        core->xch_pos = core->bits.index;
                        break;
                    }
>>>>>>> 0e074384
                }
            }

<<<<<<< HEAD
            case DCA_32BE_const(SYNC_WORD_XBR):
                core->bits.index = (sync_pos + 1) * 32;
                hdr_size = bits_get(&core->bits, 6) + 1;
                if (!bits_check_crc(&core->bits, (sync_pos + 1) * 32,
                                    sync_pos * 32 + hdr_size * 8))
                    xbr_pos = sync_pos + 1;
                break;
=======
            CHECK_SYNC(core->xch_pos, "XCH sync word not found")
            break;

        case EXT_AUDIO_X96:
            // The distance between X96 sync word and end of the core frame
            // must be equal to X96 frame size. Minimum X96 frame size is 96
            // bytes.
            for (; sync_pos >= last_pos; sync_pos--) {
                if (core->bits.data[sync_pos] == DCA_32BE_C(SYNC_WORD_X96)) {
                    core->bits.index = (sync_pos + 1) * 32;
                    int frame_size = bits_get(&core->bits, 12) + 1;
                    int dist = core->frame_size - sync_pos * 4;
                    if (frame_size >= 96 && frame_size == dist) {
                        core->x96_pos = core->bits.index;
                        break;
                    }
                }
>>>>>>> 0e074384
            }

            CHECK_SYNC(core->x96_pos, "X96 sync word not found")
            break;

        case EXT_AUDIO_XXCH:
            if (flags & DCADEC_FLAG_KEEP_DMIX_MASK)
                break;

            // XXCH frame header CRC must be valid. Minimum XXCH frame header
            // size is 11 bytes.
            for (; sync_pos >= last_pos; sync_pos--) {
                if (core->bits.data[sync_pos] == DCA_32BE_C(SYNC_WORD_XXCH)) {
                    core->bits.index = (sync_pos + 1) * 32;
                    int hdr_size = bits_get(&core->bits, 6) + 1;
                    if (hdr_size >= 11 &&
                        !bits_check_crc(&core->bits, (sync_pos + 1) * 32,
                                        sync_pos * 32 + hdr_size * 8)) {
                        core->xxch_pos = sync_pos * 32;
                        break;
                    }
                }
            }

            CHECK_SYNC(core->xxch_pos, "XXCH sync word not found")
            break;

        default:
            core_warn_once("Stream with unknown extended audio type (%d)",
                           core->ext_audio_type);
            break;
        }
    }

    return status;
}

int core_parse(struct core_decoder *core, uint8_t *data, int size,
               int flags, struct exss_asset *asset)
{
    core->ext_audio_mask = 0;
    core->xch_pos = core->xxch_pos = core->x96_pos = 0;

    if (asset) {
        bits_init(&core->bits, data + asset->core_offset, asset->core_size);
        if (bits_get(&core->bits, 32) != SYNC_WORD_CORE_EXSS)
            return -DCADEC_ENOSYNC;
    } else {
        bits_init(&core->bits, data, size);
        bits_skip(&core->bits, 32);
    }

    int status = 0, ret;
    if ((ret = parse_frame_header(core)) < 0)
        return ret;
    if ((ret = alloc_sample_buffer(core)) < 0)
        return ret;
    if ((ret = parse_frame_data(core, HEADER_CORE, 0)) < 0)
        return ret;
    if ((ret = parse_optional_info(core, flags)) < 0)
        return ret;
    if (ret > 0)
        status = ret;

    // Workaround for DTS in WAV
    if (!asset && core->frame_size > size && core->frame_size < size + 4) {
        core_warn_once("Stream with excessive core frame size");
        core->frame_size = size;
    }

    if ((ret = bits_seek(&core->bits, core->frame_size * 8)) < 0)
        return ret;
    return status;
}

int core_parse_exss(struct core_decoder *core, uint8_t *data,
                    int flags, struct exss_asset *asset)
{
    struct bitstream temp = core->bits;
    int exss_mask = asset ? asset->extension_mask : 0;
    int status = 0, ret = 0, ext = 0;

    // Parse (X)XCH unless downmixing
    if (!(flags & DCADEC_FLAG_KEEP_DMIX_MASK)) {
        if (exss_mask & EXSS_XXCH) {
            bits_init(&core->bits, data + asset->xxch_offset, asset->xxch_size);
            ret = parse_xxch_frame(core);
            ext = EXSS_XXCH;
        } else if (core->xxch_pos) {
            core->bits.index = core->xxch_pos;
            ret = parse_xxch_frame(core);
            ext = CSS_XXCH;
        } else if (core->xch_pos) {
            core->bits.index = core->xch_pos;
            ret = parse_xch_frame(core);
            ext = CSS_XCH;
        }

        // Revert to primary channel set in case (X)XCH parsing fails
        if (ret < 0) {
            if (flags & DCADEC_FLAG_STRICT)
                return ret;
            status = DCADEC_WCOREEXTFAILED;
            core->nchannels = audio_mode_nch[core->audio_mode];
            core->ch_mask = audio_mode_ch_mask[core->audio_mode];
            if (core->lfe_present)
                core->ch_mask |= SPEAKER_MASK_LFE1;
        } else {
            core->ext_audio_mask |= ext;
        }
    }

    // Parse XBR
    if (exss_mask & EXSS_XBR) {
        bits_init(&core->bits, data + asset->xbr_offset, asset->xbr_size);
        if ((ret = parse_xbr_frame(core)) < 0) {
            if (flags & DCADEC_FLAG_STRICT)
                return ret;
            status = DCADEC_WCOREEXTFAILED;
        } else {
            core->ext_audio_mask |= EXSS_XBR;
        }
    }

    // Parse X96
    if (exss_mask & EXSS_X96) {
        bits_init(&core->bits, data + asset->x96_offset, asset->x96_size);
        if ((ret = parse_x96_frame_exss(core)) < 0) {
            if (flags & DCADEC_FLAG_STRICT)
                return ret;
            status = DCADEC_WCOREEXTFAILED;
        } else {
            core->ext_audio_mask |= EXSS_X96;
        }
    } else if (core->x96_pos) {
        core->bits = temp;
        core->bits.index = core->x96_pos;
        if ((ret = parse_x96_frame(core)) < 0) {
            if (flags & DCADEC_FLAG_STRICT)
                return ret;
            status = DCADEC_WCOREEXTFAILED;
        } else {
            core->ext_audio_mask |= CSS_X96;
        }
    }

    return status;
}

void core_clear(struct core_decoder *core)
{
    if (core) {
        if (core->subband_buffer) {
            erase_adpcm_history(core);
            memset(core->lfe_samples, 0, MAX_LFE_HISTORY * sizeof(int));
        }
        if (core->x96_subband_buffer)
            erase_x96_adpcm_history(core);
        for (int ch = 0; ch < MAX_CHANNELS; ch++)
            interpolator_clear(core->subband_dsp[ch]);
        core->output_history_lfe = 0;
    }
}

struct dcadec_core_info *core_get_info(struct core_decoder *core)
{
    struct dcadec_core_info *info = ta_znew(NULL, struct dcadec_core_info);
    if (!info)
        return NULL;
    info->nchannels = audio_mode_nch[core->audio_mode];
    info->audio_mode = core->audio_mode;
    info->lfe_present = core->lfe_present;
    info->sample_rate = core->sample_rate;
    info->source_pcm_res = core->source_pcm_res;
    info->es_format = core->es_format;
    info->bit_rate = core->bit_rate;
    info->npcmblocks = core->npcmblocks;
    info->ext_audio_present = core->ext_audio_present;
    info->ext_audio_type = core->ext_audio_type;
    return info;
}

static int make_spkr_pair_mask(int mask1)
{
    int mask2 = 0;

#define MAP(m1, m2)  if ((mask1 & (m1)) == (m1))    mask2 |= (m2);
    MAP(SPEAKER_MASK_C,                         SPEAKER_PAIR_C)
    MAP(SPEAKER_MASK_L   | SPEAKER_MASK_R,      SPEAKER_PAIR_LR)
    MAP(SPEAKER_MASK_Ls  | SPEAKER_MASK_Rs,     SPEAKER_PAIR_LsRs)
    MAP(SPEAKER_MASK_LFE1,                      SPEAKER_PAIR_LFE1)
    MAP(SPEAKER_MASK_Cs,                        SPEAKER_PAIR_Cs)
    MAP(SPEAKER_MASK_Lh  | SPEAKER_MASK_Rh,     SPEAKER_PAIR_LhRh)
    MAP(SPEAKER_MASK_Lsr | SPEAKER_MASK_Rsr,    SPEAKER_PAIR_LsrRsr)
    MAP(SPEAKER_MASK_Ch,                        SPEAKER_PAIR_Ch)
    MAP(SPEAKER_MASK_Oh,                        SPEAKER_PAIR_Oh)
    MAP(SPEAKER_MASK_Lc  | SPEAKER_MASK_Rc,     SPEAKER_PAIR_LcRc)
    MAP(SPEAKER_MASK_Lw  | SPEAKER_MASK_Rw,     SPEAKER_PAIR_LwRw)
    MAP(SPEAKER_MASK_Lss | SPEAKER_MASK_Rss,    SPEAKER_PAIR_LssRss)
    MAP(SPEAKER_MASK_LFE2,                      SPEAKER_PAIR_LFE2)
    MAP(SPEAKER_MASK_Lhs | SPEAKER_MASK_Rhs,    SPEAKER_PAIR_LhsRhs)
    MAP(SPEAKER_MASK_Chr,                       SPEAKER_PAIR_Chr)
    MAP(SPEAKER_MASK_Lhr | SPEAKER_MASK_Rhr,    SPEAKER_PAIR_LhrRhr)
#undef MAP

    return mask2;
}

struct dcadec_exss_info *core_get_info_exss(struct core_decoder *core)
{
    struct dcadec_exss_info *info = ta_znew(NULL, struct dcadec_exss_info);
    if (!info)
        return NULL;

    info->nchannels = core->nchannels + !!core->lfe_present;
    info->sample_rate = core->sample_rate << !!(core->ext_audio_mask & CSS_X96);
    info->bits_per_sample = core->source_pcm_res;

    if (core->ext_audio_mask & (CSS_XXCH | CSS_XCH))
        info->profile = DCADEC_PROFILE_DS_ES;
    else if (core->ext_audio_mask & CSS_X96)
        info->profile = DCADEC_PROFILE_DS_96_24;
    else
        info->profile = DCADEC_PROFILE_DS;

    info->embedded_6ch = !!(core->ext_audio_mask & (CSS_XXCH | CSS_XCH));
    info->spkr_mask = make_spkr_pair_mask(core->ch_mask);

    if (core->audio_mode == AMODE_STEREO_TOTAL)
        info->matrix_encoding = DCADEC_MATRIX_ENCODING_SURROUND;

    return info;
}<|MERGE_RESOLUTION|>--- conflicted
+++ resolved
@@ -2059,48 +2059,6 @@
         int last_pos = core->bits.index / 32;
 
         // Search for extension sync words aligned on 4-byte boundary
-<<<<<<< HEAD
-        size_t xch_pos = 0, xxch_pos = 0, x96_pos = 0, xbr_pos = 0;
-
-        while (sync_pos < last_pos) {
-            size_t hdr_size, dist;
-
-            switch (core->bits.data[sync_pos]) {
-            case DCA_32BE_const(SYNC_WORD_XCH):
-                core->bits.index = (sync_pos + 1) * 32;
-                hdr_size = bits_get(&core->bits, 10) + 1;
-                // XCH comes last after all other extension streams. The
-                // distance between XCH sync word and end of the core frame
-                // must be equal to XCH frame size. Off by one error is
-                // allowed for compatibility with legacy bitstreams.
-                dist = core->frame_size - sync_pos * 4;
-                if ((hdr_size == dist || hdr_size - 1 == dist)
-                    && bits_get(&core->bits, 7) == 0x08) {
-                    xch_pos = sync_pos + 1;
-                    sync_pos = last_pos - 1;
-                }
-                break;
-
-            case DCA_32BE_const(SYNC_WORD_XXCH):
-                core->bits.index = (sync_pos + 1) * 32;
-                hdr_size = bits_get(&core->bits, 6) + 1;
-                if (!bits_check_crc(&core->bits, (sync_pos + 1) * 32,
-                                    sync_pos * 32 + hdr_size * 8))
-                    xxch_pos = sync_pos + 1;
-                break;
-
-            case DCA_32BE_const(SYNC_WORD_X96):
-                // X96 comes last after all other extension streams (and can't
-                // coexist with XCH apparently). The distance between X96 sync
-                // word and end of the core frame must be equal to X96 frame
-                // size.
-                core->bits.index = (sync_pos + 1) * 32;
-                hdr_size = bits_get(&core->bits, 12) + 1;
-                dist = core->frame_size - sync_pos * 4;
-                if (hdr_size == dist) {
-                    x96_pos = sync_pos + 1;
-                    sync_pos = last_pos - 1;
-=======
         switch (core->ext_audio_type) {
         case EXT_AUDIO_XCH:
             if (flags & DCADEC_FLAG_KEEP_DMIX_MASK)
@@ -2122,19 +2080,9 @@
                         core->xch_pos = core->bits.index;
                         break;
                     }
->>>>>>> 0e074384
                 }
             }
 
-<<<<<<< HEAD
-            case DCA_32BE_const(SYNC_WORD_XBR):
-                core->bits.index = (sync_pos + 1) * 32;
-                hdr_size = bits_get(&core->bits, 6) + 1;
-                if (!bits_check_crc(&core->bits, (sync_pos + 1) * 32,
-                                    sync_pos * 32 + hdr_size * 8))
-                    xbr_pos = sync_pos + 1;
-                break;
-=======
             CHECK_SYNC(core->xch_pos, "XCH sync word not found")
             break;
 
@@ -2152,7 +2100,6 @@
                         break;
                     }
                 }
->>>>>>> 0e074384
             }
 
             CHECK_SYNC(core->x96_pos, "X96 sync word not found")
