--- conflicted
+++ resolved
@@ -26,7 +26,6 @@
 
 struct dcadec_stream;
 
-<<<<<<< HEAD
 struct dcadec_stream_callbacks
 {
 	int(*seek)(void * opaque, off_t offset, int whence);
@@ -35,8 +34,6 @@
 	size_t(*read)(void * opaque, void * buf, size_t count);
 };
 
-DCADEC_API struct dcadec_stream *dcadec_stream_open(const struct dcadec_stream_callbacks * callbacks, void * opaque);
-=======
 struct dcadec_stream_info {
     uint64_t    stream_size;
     uint32_t    sample_rate;
@@ -47,8 +44,7 @@
     uint32_t    ndelaysamples;
 };
 
-DCADEC_API struct dcadec_stream *dcadec_stream_open(const char *name);
->>>>>>> 4dac9007
+DCADEC_API struct dcadec_stream *dcadec_stream_open(const struct dcadec_stream_callbacks * callbacks, void * opaque);
 DCADEC_API void dcadec_stream_close(struct dcadec_stream *stream);
 DCADEC_API void dcadec_stream_reset(struct dcadec_stream *stream);
 DCADEC_API int dcadec_stream_read(struct dcadec_stream *stream, uint8_t **data, size_t *size, uint32_t *packed_p);
