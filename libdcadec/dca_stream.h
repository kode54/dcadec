/*
 * This file is part of libdcadec.
 *
 * This library is free software; you can redistribute it and/or modify it
 * under the terms of the GNU Lesser General Public License as published by the
 * Free Software Foundation; either version 2.1 of the License, or (at your
 * option) any later version.
 *
 * This library is distributed in the hope that it will be useful, but WITHOUT
 * ANY WARRANTY; without even the implied warranty of MERCHANTABILITY or
 * FITNESS FOR A PARTICULAR PURPOSE. See the GNU Lesser General Public License
 * for more details.
 *
 * You should have received a copy of the GNU Lesser General Public License
 * along with this library; if not, write to the Free Software Foundation,
 * Inc., 51 Franklin Street, Fifth Floor, Boston, MA 02110-1301 USA
 */

#ifndef DCA_STREAM_H
#define DCA_STREAM_H

#include "dca_context.h"

#include <stdio.h>
#include <sys/types.h>

struct dcadec_stream;

struct dcadec_stream_callbacks
{
	int(*seek)(void * opaque, off_t offset, int whence);
	off_t(*tell)(void * opaque);
	int(*getc)(void * opaque);
	size_t(*read)(void * opaque, void * buf, size_t count);
};

struct dcadec_stream_info {
    uint64_t    stream_size;    /**< Size of encoded DTS stream data, in bytes */
    uint32_t    sample_rate;    /**< Audio sample rate in Hz */
    uint32_t    nframes;        /**< Total number of encoded frames */
    uint32_t    nframesamples;  /**< Number of PCM samples in each encoded frame */
    uint64_t    npcmsamples;    /**< Total number of PCM samples in original audio */
    uint32_t    ch_mask;        /**< Channel mask in EXSS format */
    uint32_t    ndelaysamples;  /**< Codec delay in PCM samples */
};

<<<<<<< HEAD
DCADEC_API struct dcadec_stream *dcadec_stream_open(const struct dcadec_stream_callbacks * callbacks, void * opaque);
DCADEC_API void dcadec_stream_close(struct dcadec_stream *stream);
DCADEC_API void dcadec_stream_reset(struct dcadec_stream *stream);
DCADEC_API int dcadec_stream_read(struct dcadec_stream *stream, uint8_t **data, size_t *size, uint32_t *packed_p);
=======
/**
 * Open DTS stream from file or standard input.
 *
 * @param name  Name of the file to be opened. Pass NULL to open standard input.
 *
 * @param flags Currently unused, should be 0.
 *
 * @return      Stream handle on success, NULL on failure.
 */
DCADEC_API struct dcadec_stream *dcadec_stream_open(const char *name, int flags);

/**
 * Close DTS stream.
 *
 * @param stream    Stream handle.
 */
DCADEC_API void dcadec_stream_close(struct dcadec_stream *stream);

/**
 * Establish synchronization and read the next packet from DTS stream.
 *
 * @param stream    Stream handle.
 *
 * @param data  Filled with pointer to packet data. This data is only
 *              valid until the next call to dcadec_stream_read() or
 *              dcadec_stream_close() functions. Packet data is padded
 *              with DCADEC_BUFFER_PADDING bytes at the end and can be
 *              directly passed to dcadec_context_parse() function.
 *
 * @param size  Filled with size of packet data, in bytes.
 *
 * @return      Positive value on success, 0 on EOF, negative error code on
 *              failure.
 */
DCADEC_API int dcadec_stream_read(struct dcadec_stream *stream, uint8_t **data, size_t *size);

/**
 * Return DTS stream progress percentage based on current file position.
 *
 * @param stream    Stream handle.
 *
 * @return      Progress value in range 0-100 on success, -1 on failure.
 */
>>>>>>> 0e074384
DCADEC_API int dcadec_stream_progress(struct dcadec_stream *stream);

/**
 * Get audio presentation information from DTS-HD container. For raw DTS streams
 * this function always fails.
 *
 * @param stream    Stream handle.
 *
 * @return      Pointer to information structure on success,
 *              NULL on failure. Returned data should be freed with
 *              dcadec_stream_free_info() function.
 */
DCADEC_API struct dcadec_stream_info *dcadec_stream_get_info(struct dcadec_stream *stream);

/**
 * Free audio presentation information structure.
 *
 * @param info  Pointer to information structure.
 */
DCADEC_API void dcadec_stream_free_info(struct dcadec_stream_info *info);

size_t dcadec_stream_pack(uint8_t * out, const uint8_t * data, size_t count8, uint32_t sync);

#endif<|MERGE_RESOLUTION|>--- conflicted
+++ resolved
@@ -44,22 +44,16 @@
     uint32_t    ndelaysamples;  /**< Codec delay in PCM samples */
 };
 
-<<<<<<< HEAD
-DCADEC_API struct dcadec_stream *dcadec_stream_open(const struct dcadec_stream_callbacks * callbacks, void * opaque);
-DCADEC_API void dcadec_stream_close(struct dcadec_stream *stream);
-DCADEC_API void dcadec_stream_reset(struct dcadec_stream *stream);
-DCADEC_API int dcadec_stream_read(struct dcadec_stream *stream, uint8_t **data, size_t *size, uint32_t *packed_p);
-=======
 /**
  * Open DTS stream from file or standard input.
  *
- * @param name  Name of the file to be opened. Pass NULL to open standard input.
+ * @param callbacks  A structure containing a set of file access callbacks.
  *
- * @param flags Currently unused, should be 0.
+ * @param opaque  A file handle to access using the callbacks.
  *
  * @return      Stream handle on success, NULL on failure.
  */
-DCADEC_API struct dcadec_stream *dcadec_stream_open(const char *name, int flags);
+DCADEC_API struct dcadec_stream *dcadec_stream_open(const struct dcadec_stream_callbacks * callbacks, void * opaque);
 
 /**
  * Close DTS stream.
@@ -93,7 +87,6 @@
  *
  * @return      Progress value in range 0-100 on success, -1 on failure.
  */
->>>>>>> 0e074384
 DCADEC_API int dcadec_stream_progress(struct dcadec_stream *stream);
 
 /**
@@ -115,6 +108,4 @@
  */
 DCADEC_API void dcadec_stream_free_info(struct dcadec_stream_info *info);
 
-size_t dcadec_stream_pack(uint8_t * out, const uint8_t * data, size_t count8, uint32_t sync);
-
 #endif